--- conflicted
+++ resolved
@@ -46,15 +46,9 @@
 	gotest.tools/v3 v3.0.3
 	istio.io/api v0.0.0-20220304035241-8c47cbbea144
 	istio.io/client-go v1.12.5
-<<<<<<< HEAD
-	k8s.io/api v0.22.7
-	k8s.io/apimachinery v0.26.0
-	k8s.io/client-go v0.26.0
-=======
 	k8s.io/api v0.23.4
 	k8s.io/apimachinery v0.23.4
 	k8s.io/client-go v0.23.4
->>>>>>> bbd2cff5
 	knative.dev/pkg v0.0.0-20220222221138-929d328ad73c
 	knative.dev/serving v0.27.2
 	sigs.k8s.io/yaml v1.3.0
