//go:build unit
// +build unit

package config

import (
	"os"
	"reflect"
	"testing"
	"time"

	"github.com/mitchellh/copystructure"
	"github.com/mitchellh/mapstructure"

	"github.com/gojek/mlp/api/pkg/instrumentation/newrelic"
	"github.com/gojek/mlp/api/pkg/instrumentation/sentry"
	openapi "github.com/gojek/turing/api/turing/generated"
	tu "github.com/gojek/turing/api/turing/internal/testutils"
	"github.com/stretchr/testify/assert"
	"k8s.io/apimachinery/pkg/api/resource"
)

func TestDecodeQuantity(t *testing.T) {
	var tests = map[string]struct {
		value    string
		success  bool
		expected resource.Quantity
	}{
		"success": {
			value:    "300m",
			success:  true,
			expected: resource.MustParse("300m"),
		},
		"empty value": {
			value:   "",
			success: false,
		},
		"bad value": {
			value:   "abc",
			success: false,
		},
	}

	for name, data := range tests {
		t.Run(name, func(t *testing.T) {
			// Run and validate
			var qty Quantity
			err := qty.Decode(data.value)
			if data.success {
				assert.NoError(t, err)
				assert.Equal(t, Quantity(data.expected), qty)
			} else {
				assert.Error(t, err)
			}
		})
	}
}

func TestGetters(t *testing.T) {
	cfg := Config{
		Port: 5000,
	}
	assert.Equal(t, ":5000", cfg.ListenAddress())
}

func TestAuthConfigValidation(t *testing.T) {
	tests := map[string]struct {
		cfg     AuthorizationConfig
		success bool
	}{
		"success auth disabled": {
			cfg: AuthorizationConfig{
				Enabled: false,
			},
			success: true,
		},
		"success auth enabled": {
			cfg: AuthorizationConfig{
				Enabled: true,
				URL:     "url",
			},
			success: true,
		},
		"failure auth enabled no url": {
			cfg: AuthorizationConfig{
				Enabled: true,
			},
			success: false,
		},
	}

	validate, err := newConfigValidator()
	tu.FailOnError(t, err)

	for name, data := range tests {
		t.Run(name, func(t *testing.T) {
			err := validate.Struct(data.cfg)
			if data.success {
				assert.NoError(t, err)
			} else {
				assert.Error(t, err)
			}
		})
	}
}

func setupNewEnv(envMaps ...map[string]string) {
	os.Clearenv()

	for _, envMap := range envMaps {
		for key, val := range envMap {
			os.Setenv(key, val)
		}
	}
}

func TestLoad(t *testing.T) {
	tests := map[string]struct {
		filepaths []string
		env       map[string]string
		want      *Config
		wantErr   bool
	}{
		"default": {
			want: &Config{
				Port:           8080,
				AllowedOrigins: []string{"*"},
				AuthConfig:     &AuthorizationConfig{},
				DbConfig: &DatabaseConfig{
					Host:             "localhost",
					Port:             5432,
					Database:         "turing",
					MigrationsFolder: "db-migrations/",
				},
				DeployConfig: &DeploymentConfig{
					Timeout:         3 * time.Minute,
					DeletionTimeout: 1 * time.Minute,
					MaxCPU:          Quantity(resource.MustParse("4")),
					MaxMemory:       Quantity(resource.MustParse("8Gi")),
				},
				KnativeServiceDefaults: &KnativeServiceDefaults{
					TargetConcurrency:               1,
					QueueProxyResourcePercentage:    30,
					UserContainerLimitRequestFactor: 1,
				},
				RouterDefaults: &RouterDefaults{
					LogLevel: "INFO",
					FluentdConfig: &FluentdConfig{
						Tag:                  "turing-result.log",
						FlushIntervalSeconds: 90,
					},
				},
				Sentry: sentry.Config{},
				ClusterConfig: ClusterConfig{
					InClusterConfig: false,
				},
				AlertConfig: &AlertConfig{
					GitLab: &GitlabConfig{
						BaseURL:    "https://gitlab.com",
						Branch:     "master",
						PathPrefix: "turing",
					},
				},
				MLPConfig: &MLPConfig{},
				TuringUIConfig: &SinglePageApplicationConfig{
					ServingPath: "/turing",
				},
				OpenapiConfig: &OpenapiConfig{
					ValidationEnabled: true,
					SpecFile:          "api/openapi.bundle.yaml",
<<<<<<< HEAD
					YAMLServingPath:   "/static/openapi.bundle.yaml",
=======
					MergedSpecFile:    "api/swagger-ui-dist/openapi.bundle.yaml",
>>>>>>> 70fb3a0b
					SwaggerUIConfig: &SinglePageApplicationConfig{
						ServingDirectory: "",
						ServingPath:      "/api-docs/",
					},
				},
			},
		},
		"single file": {
			filepaths: []string{"testdata/config-1.yaml"},
			want: &Config{
				Port:           9999,
				AllowedOrigins: []string{"http://foo.com", "http://bar.com"},
				AuthConfig: &AuthorizationConfig{
					Enabled: true,
					URL:     "http://example.com",
				},
				DbConfig: &DatabaseConfig{
					Host:             "127.0.0.1",
					Port:             5432,
					User:             "dbuser",
					Password:         "dbpassword",
					Database:         "turing",
					MigrationsFolder: "db-migrations/",
				},
				DeployConfig: &DeploymentConfig{
					EnvironmentType: "dev",
					Timeout:         5 * time.Minute,
					DeletionTimeout: 1 * time.Minute,
					MaxCPU:          Quantity(resource.MustParse("500m")),
					MaxMemory:       Quantity(resource.MustParse("4000Mi")),
				},
				KnativeServiceDefaults: &KnativeServiceDefaults{
					TargetConcurrency:               2,
					QueueProxyResourcePercentage:    20,
					UserContainerLimitRequestFactor: 1.25,
				},
				RouterDefaults: &RouterDefaults{
					LogLevel: "INFO",
					FluentdConfig: &FluentdConfig{
						Tag:                  "turing-result.log",
						FlushIntervalSeconds: 60,
					},
				},
				Sentry: sentry.Config{
					Enabled: true,
					Labels:  map[string]string{"foo": "bar"},
				},
				ClusterConfig: ClusterConfig{
					InClusterConfig: false,
					VaultConfig: &VaultConfig{
						Address: "http://localhost:8200",
						Token:   "root",
					},
				},
				AlertConfig: &AlertConfig{
					GitLab: &GitlabConfig{
						BaseURL:    "https://gitlab.com",
						Branch:     "master",
						PathPrefix: "turing",
					},
				},
				MLPConfig: &MLPConfig{},
				TuringUIConfig: &SinglePageApplicationConfig{
					ServingPath: "/turing",
				},
				OpenapiConfig: &OpenapiConfig{
					ValidationEnabled: true,
					SpecFile:          "api/openapi.bundle.yaml",
<<<<<<< HEAD
					YAMLServingPath:   "/static/openapi.bundle.yaml",
=======
					MergedSpecFile:    "api/swagger-ui-dist/openapi.bundle.yaml",
>>>>>>> 70fb3a0b
					SwaggerUIConfig: &SinglePageApplicationConfig{
						ServingDirectory: "",
						ServingPath:      "/api-docs/",
					},
				},
				Experiment: map[string]EngineConfig{
					"qux": map[string]interface{}{
						"quxkey1": "quxval1",
						"quxkey2": map[string]interface{}{
							"quxkey2-1": "quxval2-1",
							"quxkey2-2": "quxval2-2",
						},
					},
					"quux": map[string]interface{}{
						"quuxkey1": "quuxval1",
					},
				},
			},
		},
		"multiple files": {
			filepaths: []string{"testdata/config-1.yaml", "testdata/config-2.yaml"},
			want: &Config{
				Port:           10000,
				LogLevel:       "DEBUG",
				AllowedOrigins: []string{"http://foo2.com"},
				AuthConfig: &AuthorizationConfig{
					Enabled: false,
					URL:     "http://example.com",
				},
				DbConfig: &DatabaseConfig{
					Host:             "127.0.0.1",
					Port:             5432,
					User:             "dbuser",
					Password:         "newpassword",
					Database:         "turing",
					MigrationsFolder: "db-migrations/",
				},
				DeployConfig: &DeploymentConfig{
					EnvironmentType: "dev",
					Timeout:         5 * time.Minute,
					DeletionTimeout: 1 * time.Minute,
					MaxCPU:          Quantity(resource.MustParse("500m")),
					MaxMemory:       Quantity(resource.MustParse("12Gi")),
				},
				KnativeServiceDefaults: &KnativeServiceDefaults{
					TargetConcurrency:               2,
					QueueProxyResourcePercentage:    20,
					UserContainerLimitRequestFactor: 1.25,
				},
				RouterDefaults: &RouterDefaults{
					LogLevel: "INFO",
					FluentdConfig: &FluentdConfig{
						Tag:                  "turing-result.log",
						FlushIntervalSeconds: 90,
					},
				},
				Sentry: sentry.Config{
					Enabled: true,
					Labels:  map[string]string{"foo": "bar"},
				},
				ClusterConfig: ClusterConfig{
					InClusterConfig: false,
					VaultConfig: &VaultConfig{
						Address: "http://localhost:8200",
						Token:   "root",
					},
				},
				AlertConfig: &AlertConfig{
					GitLab: &GitlabConfig{
						BaseURL:    "https://gitlab.com",
						Branch:     "master",
						PathPrefix: "turing",
					},
				},
				MLPConfig: &MLPConfig{},
				TuringUIConfig: &SinglePageApplicationConfig{
					ServingPath: "/turing",
				},
				OpenapiConfig: &OpenapiConfig{
					ValidationEnabled: true,
					SpecFile:          "api/openapi.bundle.yaml",
<<<<<<< HEAD
					YAMLServingPath:   "/static/openapi.bundle.yaml",
=======
					MergedSpecFile:    "api/swagger-ui-dist/openapi.bundle.yaml",
>>>>>>> 70fb3a0b
					SwaggerUIConfig: &SinglePageApplicationConfig{
						ServingDirectory: "",
						ServingPath:      "/swagger-ui",
					},
				},
				Experiment: map[string]EngineConfig{
					"qux": map[string]interface{}{
						"quxkey1": "quxval1-override",
						"quxkey2": map[string]interface{}{
							"quxkey2-1": "quxval2-1-override",
							"quxkey2-2": "quxval2-2",
							"quxkey2-3": "quxval2-3-add",
						},
					},
					"quux": map[string]interface{}{
						"quuxkey1": "quuxval1",
					},
				},
			},
		},
		"multiple files and environment variables": {
			filepaths: []string{"testdata/config-1.yaml", "testdata/config-2.yaml"},
			env: map[string]string{
				"PORT":                                           "5000",
				"ALLOWEDORIGINS":                                 "http://baz.com,http://qux.com",
				"AUTHCONFIG_ENABLED":                             "true",
				"AUTHCONFIG_URL":                                 "http://env.example.com",
				"DBCONFIG_USER":                                  "dbuser-env",
				"DBCONFIG_PASSWORD":                              "dbpassword-env",
				"DEPLOYCONFIG_TIMEOUT":                           "10m",
				"DEPLOYCONFIG_MAXMEMORY":                         "4500Mi",
				"ROUTERDEFAULTS_EXPERIMENT_FOO_FOOKEY1":          "fooval1-env",
				"ROUTERDEFAULTS_EXPERIMENT_QUX_QUUX":             "quuxval-env",
				"TURINGUICONFIG_SERVINGDIRECTORY":                "appdir-env",
				"TURINGUICONFIG_SERVINGPATH":                     "/turing-env",
				"OPENAPICONFIG_SWAGGERUICONFIG_SERVINGDIRECTORY": "static/swagger-ui",
				"OPENAPICONFIG_SWAGGERUICONFIG_SERVINGPATH":      "/swagger-ui",
				"EXPERIMENT_QUX_QUXKEY1":                         "quxval1-env",
				"EXPERIMENT_QUX_QUXKEY2_QUXKEY2-1":               "quxval2-1-env",
				"KNATIVESERVICEDEFAULTS_TARGETCONCURRENCY":       "4",
			},
			want: &Config{
				Port:           5000,
				LogLevel:       "DEBUG",
				AllowedOrigins: []string{"http://baz.com", "http://qux.com"},
				AuthConfig: &AuthorizationConfig{
					Enabled: true,
					URL:     "http://env.example.com",
				},
				DbConfig: &DatabaseConfig{
					Host:             "127.0.0.1",
					Port:             5432,
					User:             "dbuser-env",
					Password:         "dbpassword-env",
					Database:         "turing",
					MigrationsFolder: "db-migrations/",
				},
				KnativeServiceDefaults: &KnativeServiceDefaults{
					TargetConcurrency:               4,
					QueueProxyResourcePercentage:    20,
					UserContainerLimitRequestFactor: 1.25,
				},
				DeployConfig: &DeploymentConfig{
					EnvironmentType: "dev",
					Timeout:         10 * time.Minute,
					DeletionTimeout: 1 * time.Minute,
					MaxCPU:          Quantity(resource.MustParse("500m")),
					MaxMemory:       Quantity(resource.MustParse("4500Mi")),
				},
				RouterDefaults: &RouterDefaults{
					LogLevel: "INFO",
					FluentdConfig: &FluentdConfig{
						Tag:                  "turing-result.log",
						FlushIntervalSeconds: 90,
					},
				},
				Sentry: sentry.Config{
					Enabled: true,
					Labels:  map[string]string{"foo": "bar"},
				},
				ClusterConfig: ClusterConfig{
					InClusterConfig: false,
					VaultConfig: &VaultConfig{
						Address: "http://localhost:8200",
						Token:   "root",
					},
				},
				AlertConfig: &AlertConfig{
					GitLab: &GitlabConfig{
						BaseURL:    "https://gitlab.com",
						Branch:     "master",
						PathPrefix: "turing",
					},
				},
				MLPConfig: &MLPConfig{},
				TuringUIConfig: &SinglePageApplicationConfig{
					ServingDirectory: "appdir-env",
					ServingPath:      "/turing-env",
				},
				OpenapiConfig: &OpenapiConfig{
					ValidationEnabled: true,
					SpecFile:          "api/openapi.bundle.yaml",
<<<<<<< HEAD
					YAMLServingPath:   "/static/openapi.bundle.yaml",
=======
					MergedSpecFile:    "api/swagger-ui-dist/openapi.bundle.yaml",
>>>>>>> 70fb3a0b
					SwaggerUIConfig: &SinglePageApplicationConfig{
						ServingDirectory: "static/swagger-ui",
						ServingPath:      "/swagger-ui",
					},
				},
				Experiment: map[string]EngineConfig{
					"qux": map[string]interface{}{
						"quxkey1": "quxval1-env",
						"quxkey2": map[string]interface{}{
							"quxkey2-1": "quxval2-1-env",
							"quxkey2-2": "quxval2-2",
							"quxkey2-3": "quxval2-3-add",
						},
					},
					"quux": map[string]interface{}{
						"quuxkey1": "quuxval1",
					},
				},
			},
		},
		"missing file": {
			filepaths: []string{"this-file-should-not-exists.yaml"},
			wantErr:   true,
		},
		"invalid duration format": {
			filepaths: []string{"invalid-duration-format.yaml"},
			wantErr:   true,
		},
		"invalid quantity format": {
			filepaths: []string{"invalid-quantity-format.yaml"},
			wantErr:   true,
		},
		"invalid type": {
			filepaths: []string{"invalid-type.yaml"},
			wantErr:   true,
		},
	}

	for name, tt := range tests {
		t.Run(name, func(t *testing.T) {
			setupNewEnv(tt.env)
			got, err := Load(tt.filepaths...)
			if (err != nil) != tt.wantErr {
				t.Errorf("FromFiles() error = %v, wantErr %v", err, tt.wantErr)
				return
			}
			assert.Equal(t, tt.want, got)
		})
	}
}

// Reference:
// https://github.com/mitchellh/mapstructure/blob/ce2ff0c13ce509e36e9254c08ea0bca90ed5af6c/decode_hooks_test.go#L128
func TestStringToQuantityHookFunc(t *testing.T) {
	hookFunc := StringToQuantityHookFunc()
	qtyType := reflect.TypeOf(Quantity{})

	tests := []struct {
		name    string
		from    interface{}
		to      reflect.Type
		want    interface{}
		wantErr bool
	}{
		{
			name: "digit",
			from: "5",
			to:   qtyType,
			want: Quantity(resource.MustParse("5")),
		},
		{
			name: "digit with suffix",
			from: "5Gi",
			to:   qtyType,
			want: Quantity(resource.MustParse("5Gi")),
		},
		{
			name:    "empty",
			from:    "",
			to:      qtyType,
			wantErr: true,
		},
		{
			name:    "invalid format",
			from:    "5GGi",
			to:      qtyType,
			wantErr: true,
		},
	}
	for _, tt := range tests {
		t.Run(tt.name, func(t *testing.T) {
			got, err := mapstructure.DecodeHookExec(hookFunc, reflect.ValueOf(tt.from), reflect.Zero(tt.to))
			if (err != nil) != tt.wantErr {
				t.Errorf("StringToQuantityHookFunc() error = %v, wantErr %v", err, tt.wantErr)
				return
			}
			assert.Equal(t, tt.want, got)
		})
	}
}

func TestConfigValidate(t *testing.T) {
	driverCPURequest := "1"
	driverMemoryRequest := "1Gi"
	var executorReplica int32 = 2
	executorCPURequest := "1"
	executorMemoryRequest := "1Gi"
	tolerationName := "batch-job"
	validConfig := Config{
		Port: 5000,
		BatchEnsemblingConfig: BatchEnsemblingConfig{
			Enabled: true,
			JobConfig: &JobConfig{
				DefaultEnvironment: "dev",
				DefaultConfigurations: DefaultEnsemblingJobConfigurations{
					BatchEnsemblingJobResources: openapi.EnsemblingResources{
						DriverCpuRequest:      &driverCPURequest,
						DriverMemoryRequest:   &driverMemoryRequest,
						ExecutorReplica:       &executorReplica,
						ExecutorCpuRequest:    &executorCPURequest,
						ExecutorMemoryRequest: &executorMemoryRequest,
					},
					SparkConfigAnnotations: map[string]string{
						"spark/spark.sql.execution.arrow.pyspark.enabled": "true",
					},
				},
			},
			RunnerConfig: &RunnerConfig{
				TimeInterval:                   3 * time.Minute,
				RecordsToProcessInOneIteration: 10,
				MaxRetryCount:                  3,
			},
			ImageBuildingConfig: &ImageBuildingConfig{
				DestinationRegistry:  "ghcr.io",
				BaseImageRef:         "ghcr.io/gojek/turing/batch-ensembler:0.0.0-build.1-98b071d",
				BuildNamespace:       "default",
				BuildTimeoutDuration: 10 * time.Minute,
				KanikoConfig: KanikoConfig{
					BuildContextURI:    "git://github.com/gojek/turing.git#refs/heads/master",
					DockerfileFilePath: "engines/batch-ensembler/app.Dockerfile",
					Image:              "gcr.io/kaniko-project/executor",
					ImageVersion:       "v1.5.2",
					ResourceRequestsLimits: ResourceRequestsLimits{
						Requests: Resource{
							CPU:    "500m",
							Memory: "1Gi",
						},
						Limits: Resource{
							CPU:    "500m",
							Memory: "1Gi",
						},
					},
				},
			},
		},
		DbConfig: &DatabaseConfig{
			Host:             "localhost",
			Port:             5432,
			User:             "user",
			Password:         "password",
			Database:         "postgres",
			MigrationsFolder: "db-migrations/",
		},
		DeployConfig: &DeploymentConfig{
			EnvironmentType: "dev",
			Timeout:         1 * time.Minute,
			DeletionTimeout: 1 * time.Minute,
			MaxCPU:          Quantity(resource.MustParse("2")),
			MaxMemory:       Quantity(resource.MustParse("8Gi")),
		},
		SparkAppConfig: &SparkAppConfig{
			NodeSelector: map[string]string{
				"node-workload-type": "batch",
			},
			CorePerCPURequest:              1.5,
			CPURequestToCPULimit:           1.25,
			SparkVersion:                   "2.4.5",
			TolerationName:                 &tolerationName,
			SubmissionFailureRetries:       3,
			SubmissionFailureRetryInterval: 10,
			FailureRetries:                 3,
			FailureRetryInterval:           10,
			PythonVersion:                  "3",
			TTLSecond:                      86400,
		},
		RouterDefaults: &RouterDefaults{
			Image:    "turing-router:latest",
			LogLevel: "DEBUG",
		},
		KubernetesLabelConfigs: &KubernetesLabelConfigs{
			Environment: "dev",
		},
		Sentry: sentry.Config{},
		NewRelicConfig: newrelic.Config{
			Enabled:           true,
			AppName:           "test",
			License:           "test",
			IgnoreStatusCodes: []int{403, 404},
		},
		ClusterConfig: ClusterConfig{
			InClusterConfig: false,
			VaultConfig: &VaultConfig{
				Address: "http://localhost:8200",
				Token:   "root",
			},
		},
		TuringEncryptionKey: "secret",
		AlertConfig:         nil,
		MLPConfig: &MLPConfig{
			MerlinURL:        "http://merlin.example.com",
			MLPURL:           "http://mlp.example.com",
			MLPEncryptionKey: "secret",
		},
	}

	// validConfigUpdate returns an updated config from a valid one
	type validConfigUpdate func(validConfig Config) Config

	tests := map[string]struct {
		validConfigUpdate validConfigUpdate
		wantErr           bool
	}{
		"valid": {
			validConfigUpdate: func(validConfig Config) Config {
				return validConfig
			},
		},
		"missing port": {
			validConfigUpdate: func(validConfig Config) Config {
				validConfig.Port = 0
				return validConfig
			},
			wantErr: true,
		},
		"missing database password": {
			validConfigUpdate: func(validConfig Config) Config {
				validConfig.DbConfig.Password = ""
				return validConfig
			},
			wantErr: true,
		},
		"missing deployment timeout": {
			validConfigUpdate: func(validConfig Config) Config {
				validConfig.DeployConfig.Timeout = 0
				return validConfig
			},
			wantErr: true,
		},
		"missing turing encryption key": {
			validConfigUpdate: func(validConfig Config) Config {
				validConfig.TuringEncryptionKey = ""
				return validConfig
			},
			wantErr: true,
		},
		"missing MLP URL": {
			validConfigUpdate: func(validConfig Config) Config {
				validConfig.MLPConfig.MLPURL = ""
				return validConfig
			},
			wantErr: true,
		},
		"missing Merlin URL": {
			validConfigUpdate: func(validConfig Config) Config {
				validConfig.MLPConfig.MerlinURL = ""
				return validConfig
			},
			wantErr: true,
		},
		"missing ensembling job default environment": {
			validConfigUpdate: func(validConfig Config) Config {
				validConfig.BatchEnsemblingConfig.JobConfig.DefaultEnvironment = ""
				return validConfig
			},
			wantErr: true,
		},
		"missing spark infra config": {
			validConfigUpdate: func(validConfig Config) Config {
				validConfig.SparkAppConfig = nil
				return validConfig
			},
			wantErr: true,
		},
		"missing kubernetes label config": {
			validConfigUpdate: func(validConfig Config) Config {
				validConfig.KubernetesLabelConfigs = nil
				return validConfig
			},
			wantErr: true,
		},
		"missing vault address": {
			validConfigUpdate: func(validConfig Config) Config {
				validConfig.ClusterConfig.VaultConfig.Address = ""
				return validConfig
			},
			wantErr: true,
		},
		"missing vaultconfig when InClusterConfig is false": {
			validConfigUpdate: func(validConfig Config) Config {
				validConfig.ClusterConfig.VaultConfig = nil
				validConfig.ClusterConfig.InClusterConfig = false
				return validConfig
			},
			wantErr: true,
		},
		"valid in cluster config": {
			validConfigUpdate: func(validConfig Config) Config {
				validConfig.ClusterConfig.VaultConfig = nil
				validConfig.ClusterConfig.InClusterConfig = true
				return validConfig
			},
			wantErr: false,
		},
		"valid batch ensembling disabled": {
			validConfigUpdate: func(validConfig Config) Config {
				validConfig.BatchEnsemblingConfig = BatchEnsemblingConfig{
					Enabled: false,
				}
				return validConfig
			},
			wantErr: false,
		},
		"batch ensembling enabled but missing settings": {
			validConfigUpdate: func(validConfig Config) Config {
				validConfig.BatchEnsemblingConfig.JobConfig.DefaultEnvironment = ""
				return validConfig
			},
			wantErr: true,
		},
		"batch ensembling enabled but one whole section missing": {
			validConfigUpdate: func(validConfig Config) Config {
				validConfig.BatchEnsemblingConfig.JobConfig = nil
				return validConfig
			},
			wantErr: true,
		},
	}
	for name, tt := range tests {
		t.Run(name, func(t *testing.T) {
			validConfigCopy := copystructure.Must(copystructure.Copy(validConfig))
			c := tt.validConfigUpdate(validConfigCopy.(Config))
			if err := c.Validate(); (err != nil) != tt.wantErr {
				t.Errorf("Validate() error = %v, wantErr %v", err, tt.wantErr)
			}
		})
	}
}<|MERGE_RESOLUTION|>--- conflicted
+++ resolved
@@ -168,11 +168,7 @@
 				OpenapiConfig: &OpenapiConfig{
 					ValidationEnabled: true,
 					SpecFile:          "api/openapi.bundle.yaml",
-<<<<<<< HEAD
-					YAMLServingPath:   "/static/openapi.bundle.yaml",
-=======
 					MergedSpecFile:    "api/swagger-ui-dist/openapi.bundle.yaml",
->>>>>>> 70fb3a0b
 					SwaggerUIConfig: &SinglePageApplicationConfig{
 						ServingDirectory: "",
 						ServingPath:      "/api-docs/",
@@ -241,11 +237,7 @@
 				OpenapiConfig: &OpenapiConfig{
 					ValidationEnabled: true,
 					SpecFile:          "api/openapi.bundle.yaml",
-<<<<<<< HEAD
-					YAMLServingPath:   "/static/openapi.bundle.yaml",
-=======
 					MergedSpecFile:    "api/swagger-ui-dist/openapi.bundle.yaml",
->>>>>>> 70fb3a0b
 					SwaggerUIConfig: &SinglePageApplicationConfig{
 						ServingDirectory: "",
 						ServingPath:      "/api-docs/",
@@ -327,11 +319,7 @@
 				OpenapiConfig: &OpenapiConfig{
 					ValidationEnabled: true,
 					SpecFile:          "api/openapi.bundle.yaml",
-<<<<<<< HEAD
-					YAMLServingPath:   "/static/openapi.bundle.yaml",
-=======
 					MergedSpecFile:    "api/swagger-ui-dist/openapi.bundle.yaml",
->>>>>>> 70fb3a0b
 					SwaggerUIConfig: &SinglePageApplicationConfig{
 						ServingDirectory: "",
 						ServingPath:      "/swagger-ui",
@@ -434,11 +422,7 @@
 				OpenapiConfig: &OpenapiConfig{
 					ValidationEnabled: true,
 					SpecFile:          "api/openapi.bundle.yaml",
-<<<<<<< HEAD
-					YAMLServingPath:   "/static/openapi.bundle.yaml",
-=======
 					MergedSpecFile:    "api/swagger-ui-dist/openapi.bundle.yaml",
->>>>>>> 70fb3a0b
 					SwaggerUIConfig: &SinglePageApplicationConfig{
 						ServingDirectory: "static/swagger-ui",
 						ServingPath:      "/swagger-ui",
