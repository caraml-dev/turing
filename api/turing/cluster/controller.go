--- conflicted
+++ resolved
@@ -42,6 +42,7 @@
 )
 
 var (
+	// ErrNamespaceAlreadyExists is an error that a Kubernetes namespace already exists.
 	ErrNamespaceAlreadyExists = errors.New("namespace already exists")
 )
 
@@ -64,25 +65,20 @@
 // Controller defines the operations supported by the cluster controller
 type Controller interface {
 	DeployKnativeService(ctx context.Context, svc *KnativeService) error
-<<<<<<< HEAD
-	DeleteKnativeService(ctx context.Context, svcName string, namespace string, timeout time.Duration) error
+	DeleteKnativeService(ctx context.Context, svcName string, namespace string, timeout time.Duration, ignoreNotFound bool) error
 	GetKnativeServiceURL(ctx context.Context, svcName string, namespace string) string
-=======
-	DeleteKnativeService(svcName string, namespace string, timeout time.Duration, ignoreNotFound bool) error
-	GetKnativeServiceURL(svcName string, namespace string) string
->>>>>>> 2cf1f579
 	ApplyIstioVirtualService(ctx context.Context, routerEndpoint *VirtualService) error
 	DeleteIstioVirtualService(ctx context.Context, svcName string, namespace string, timeout time.Duration) error
 	DeployKubernetesService(ctx context.Context, svc *KubernetesService) error
-<<<<<<< HEAD
-	DeleteKubernetesService(ctx context.Context, svcName string, namespace string, timeout time.Duration) error
+	DeleteKubernetesDeployment(ctx context.Context, name string, namespace string, timeout time.Duration, ignoreNotFound bool) error
+	DeleteKubernetesService(ctx context.Context, svcName string, namespace string, timeout time.Duration, ignoreNotFound bool) error
 	CreateNamespace(ctx context.Context, name string) error
 	ApplyConfigMap(ctx context.Context, namespace string, configMap *ConfigMap) error
-	DeleteConfigMap(ctx context.Context, name, namespace string) error
+	DeleteConfigMap(ctx context.Context, name string, namespace string, ignoreNotFound bool) error
 	CreateSecret(ctx context.Context, secret *Secret) error
-	DeleteSecret(ctx context.Context, secretName string, namespace string) error
+	DeleteSecret(ctx context.Context, secretName string, namespace string, ignoreNotFound bool) error
 	ApplyPersistentVolumeClaim(ctx context.Context, namespace string, pvc *PersistentVolumeClaim) error
-	DeletePersistentVolumeClaim(ctx context.Context, pvcName string, namespace string) error
+	DeletePersistentVolumeClaim(ctx context.Context, pvcName string, namespace string, ignoreNotFound bool) error
 	ListPods(ctx context.Context, namespace string, labelSelector string) (*apicorev1.PodList, error)
 	ListPodLogs(
 		ctx context.Context, namespace string, podName string, opts *apicorev1.PodLogOptions,
@@ -90,9 +86,7 @@
 	CreateJob(ctx context.Context, namespace string, job Job) (*apibatchv1.Job, error)
 	GetJob(ctx context.Context, namespace string, jobName string) (*apibatchv1.Job, error)
 	DeleteJob(ctx context.Context, namespace string, jobName string) error
-	CreateServiceAccount(
-		ctx context.Context, namespace string, serviceAccount *ServiceAccount,
-	) (*apicorev1.ServiceAccount, error)
+	CreateServiceAccount(ctx context.Context, namespace string, serviceAccount *ServiceAccount) (*apicorev1.ServiceAccount, error)
 	CreateRole(ctx context.Context, namespace string, role *Role) (*apirbacv1.Role, error)
 	CreateRoleBinding(ctx context.Context, namespace string, roleBinding *RoleBinding) (*apirbacv1.RoleBinding, error)
 	CreateSparkApplication(
@@ -100,28 +94,6 @@
 	) (*apisparkv1beta2.SparkApplication, error)
 	GetSparkApplication(ctx context.Context, namespace, appName string) (*apisparkv1beta2.SparkApplication, error)
 	DeleteSparkApplication(ctx context.Context, namespace, appName string) error
-=======
-	DeleteKubernetesDeployment(name string, namespace string, timeout time.Duration, ignoreNotFound bool) error
-	DeleteKubernetesService(svcName string, namespace string, timeout time.Duration, ignoreNotFound bool) error
-	CreateNamespace(name string) error
-	ApplyConfigMap(namespace string, configMap *ConfigMap) error
-	DeleteConfigMap(name string, namespace string, ignoreNotFound bool) error
-	CreateSecret(ctx context.Context, secret *Secret) error
-	DeleteSecret(secretName string, namespace string, ignoreNotFound bool) error
-	ApplyPersistentVolumeClaim(ctx context.Context, namespace string, pvc *PersistentVolumeClaim) error
-	DeletePersistentVolumeClaim(pvcName string, namespace string, ignoreNotFound bool) error
-	ListPods(namespace string, labelSelector string) (*apicorev1.PodList, error)
-	ListPodLogs(namespace string, podName string, opts *apicorev1.PodLogOptions) (io.ReadCloser, error)
-	CreateJob(namespace string, job Job) (*apibatchv1.Job, error)
-	GetJob(namespace string, jobName string) (*apibatchv1.Job, error)
-	DeleteJob(namespace string, jobName string) error
-	CreateServiceAccount(namespace string, serviceAccount *ServiceAccount) (*apicorev1.ServiceAccount, error)
-	CreateRole(namespace string, role *Role) (*apirbacv1.Role, error)
-	CreateRoleBinding(namespace string, roleBinding *RoleBinding) (*apirbacv1.RoleBinding, error)
-	CreateSparkApplication(namespace string, request *CreateSparkRequest) (*apisparkv1beta2.SparkApplication, error)
-	GetSparkApplication(namespace, appName string) (*apisparkv1beta2.SparkApplication, error)
-	DeleteSparkApplication(namespace, appName string) error
->>>>>>> 2cf1f579
 }
 
 // controller implements the Controller interface
@@ -270,13 +242,8 @@
 }
 
 // DeleteConfigMap deletes a configmap if exists.
-<<<<<<< HEAD
-func (c *controller) DeleteConfigMap(ctx context.Context, name, namespace string) error {
+func (c *controller) DeleteConfigMap(ctx context.Context, name, namespace string, ignoreNotFound bool) error {
 	_, err := c.k8sCoreClient.ConfigMaps(namespace).Get(ctx, name, metav1.GetOptions{})
-=======
-func (c *controller) DeleteConfigMap(name string, namespace string, ignoreNotFound bool) error {
-	_, err := c.k8sCoreClient.ConfigMaps(namespace).Get(name, metav1.GetOptions{})
->>>>>>> 2cf1f579
 	if err != nil {
 		if ignoreNotFound {
 			return nil
@@ -423,21 +390,13 @@
 	return c.waitDeploymentReady(ctx, svcConf.Name, svcConf.Namespace)
 }
 
-<<<<<<< HEAD
-// DeleteKubernetesService deletes a kubernetes service an deployment
-func (c *controller) DeleteKubernetesService(
-	ctx context.Context,
-	svcName string,
-	namespace string,
-	timeout time.Duration,
-=======
 // DeleteKubernetesDeployment deletes a kubernetes deployment
 func (c *controller) DeleteKubernetesDeployment(
+	ctx context.Context,
 	name string,
 	namespace string,
 	timeout time.Duration,
 	ignoreNotFound bool,
->>>>>>> 2cf1f579
 ) error {
 	gracePeriod := int64(timeout.Seconds())
 	delOptions := metav1.DeleteOptions{
@@ -445,44 +404,31 @@
 	}
 
 	deployments := c.k8sAppsClient.Deployments(namespace)
-<<<<<<< HEAD
-	_, err := deployments.Get(ctx, svcName, metav1.GetOptions{})
-=======
-	_, err := deployments.Get(name, metav1.GetOptions{})
->>>>>>> 2cf1f579
+	_, err := deployments.Get(ctx, name, metav1.GetOptions{})
 	if err != nil {
 		if ignoreNotFound {
 			return nil
 		}
 		return err
 	}
-<<<<<<< HEAD
-	err = deployments.Delete(ctx, svcName, delOptions)
-	if err != nil {
-		return err
-	}
-
-	services := c.k8sCoreClient.Services(namespace)
-	_, err = services.Get(ctx, svcName, metav1.GetOptions{})
-=======
-	return deployments.Delete(name, delOptions)
+	return deployments.Delete(ctx, name, delOptions)
 }
 
 // DeleteKubernetesService deletes a kubernetes service
 func (c *controller) DeleteKubernetesService(
+	ctx context.Context,
 	svcName string,
 	namespace string,
 	timeout time.Duration,
 	ignoreNotFound bool,
 ) error {
 	gracePeriod := int64(timeout.Seconds())
-	delOptions := &metav1.DeleteOptions{
+	delOptions := metav1.DeleteOptions{
 		GracePeriodSeconds: &gracePeriod,
 	}
 
 	services := c.k8sCoreClient.Services(namespace)
-	_, err := services.Get(svcName, metav1.GetOptions{})
->>>>>>> 2cf1f579
+	_, err := services.Get(ctx, svcName, metav1.GetOptions{})
 	if err != nil {
 		if ignoreNotFound {
 			return nil
@@ -540,11 +486,7 @@
 }
 
 // DeleteSecret deletes a secret
-<<<<<<< HEAD
-func (c *controller) DeleteSecret(ctx context.Context, secretName string, namespace string) error {
-=======
-func (c *controller) DeleteSecret(secretName string, namespace string, ignoreNotFound bool) error {
->>>>>>> 2cf1f579
+func (c *controller) DeleteSecret(ctx context.Context, secretName string, namespace string, ignoreNotFound bool) error {
 	secrets := c.k8sCoreClient.Secrets(namespace)
 	_, err := secrets.Get(ctx, secretName, metav1.GetOptions{})
 	if err != nil {
@@ -598,11 +540,7 @@
 }
 
 // DeletePersistentVolumeClaim deletes the PVC in the given namespace.
-<<<<<<< HEAD
-func (c *controller) DeletePersistentVolumeClaim(ctx context.Context, pvcName string, namespace string) error {
-=======
-func (c *controller) DeletePersistentVolumeClaim(pvcName string, namespace string, ignoreNotFound bool) error {
->>>>>>> 2cf1f579
+func (c *controller) DeletePersistentVolumeClaim(ctx context.Context, pvcName string, namespace string, ignoreNotFound bool) error {
 	pvcs := c.k8sCoreClient.PersistentVolumeClaims(namespace)
 	_, err := pvcs.Get(ctx, pvcName, metav1.GetOptions{})
 	if err != nil {
