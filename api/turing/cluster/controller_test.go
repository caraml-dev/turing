--- conflicted
+++ resolved
@@ -468,29 +468,18 @@
 		},
 	}
 
-<<<<<<< HEAD
-	// Create test controller
-	c := createTestKnController(knservingclientset.NewSimpleClientset(), reactors)
-
-	ctx, cancel := context.WithTimeout(context.Background(), contextTimeoutDuration)
-	defer cancel()
-
-	// Run tests
-	err := c.DeleteKnativeService(ctx, testName, testNamespace, time.Second*5)
-	// Validate no error
-	assert.NoError(t, err)
-=======
 	for _, tc := range tests {
 		t.Run(tc.name, func(t *testing.T) {
+			ctx, cancel := context.WithTimeout(context.Background(), contextTimeoutDuration)
+			defer cancel()
 			// Create test controller
 			c := createTestKnController(cs, tc.reactors)
 			// Run test
-			err := c.DeleteKnativeService(testName, testNamespace, time.Second*5, tc.ignoreNotFound)
+			err := c.DeleteKnativeService(ctx, testName, testNamespace, time.Second*5, tc.ignoreNotFound)
 			// Validate no error
 			assert.Equal(t, err != nil, tc.hasErr)
 		})
 	}
->>>>>>> c4e7f00f
 }
 
 func TestDeleteKubernetesDeployment(t *testing.T) {
@@ -574,10 +563,12 @@
 
 	for _, tc := range tests {
 		t.Run(tc.name, func(t *testing.T) {
+			ctx, cancel := context.WithTimeout(context.Background(), contextTimeoutDuration)
+			defer cancel()
 			// Create test controller
 			c := createTestK8sController(cs, tc.reactors)
 			// Run test
-			err := c.DeleteKubernetesDeployment(testName, testNamespace, time.Second*5, tc.ignoreNotFound)
+			err := c.DeleteKubernetesDeployment(ctx, testName, testNamespace, time.Second*5, tc.ignoreNotFound)
 			// Validate no error
 			assert.Equal(t, err != nil, tc.hasErr)
 		})
@@ -662,29 +653,18 @@
 		},
 	}
 
-<<<<<<< HEAD
-	// Create test controller
-	c := createTestK8sController(fake.NewSimpleClientset(), reactors)
-
-	ctx, cancel := context.WithTimeout(context.Background(), contextTimeoutDuration)
-	defer cancel()
-
-	// Run tests
-	err := c.DeleteKubernetesService(ctx, testName, testNamespace, time.Second*5)
-	// Validate no error
-	assert.NoError(t, err)
-=======
 	for _, tc := range tests {
 		t.Run(tc.name, func(t *testing.T) {
+			ctx, cancel := context.WithTimeout(context.Background(), contextTimeoutDuration)
+			defer cancel()
 			// Create test controller
 			c := createTestK8sController(cs, tc.reactors)
 			// Run test
-			err := c.DeleteKubernetesService(testName, testNamespace, time.Second*5, tc.ignoreNotFound)
+			err := c.DeleteKubernetesService(ctx, testName, testNamespace, time.Second*5, tc.ignoreNotFound)
 			// Validate no error
 			assert.Equal(t, err != nil, tc.hasErr)
 		})
 	}
->>>>>>> c4e7f00f
 }
 
 func TestCreateKanikoJob(t *testing.T) {
@@ -1513,11 +1493,7 @@
 			defer cancel()
 
 			// Run test
-<<<<<<< HEAD
-			err := c.DeleteSecret(ctx, secretName, testNamespace)
-=======
-			err := c.DeleteSecret(secretName, testNamespace, tc.ignoreNotFound)
->>>>>>> c4e7f00f
+			err := c.DeleteSecret(ctx, secretName, testNamespace, tc.ignoreNotFound)
 			// Validate no error
 			assert.Equal(t, err != nil, tc.hasErr)
 		})
@@ -1717,11 +1693,7 @@
 			defer cancel()
 
 			// Run test
-<<<<<<< HEAD
-			err := c.DeletePersistentVolumeClaim(ctx, pvcConf.Name, testNamespace)
-=======
-			err := c.DeletePersistentVolumeClaim(pvcConf.Name, testNamespace, tc.ignoreNotFound)
->>>>>>> c4e7f00f
+			err := c.DeletePersistentVolumeClaim(ctx, pvcConf.Name, testNamespace, tc.ignoreNotFound)
 			// Validate no error
 			assert.Equal(t, tc.hasErr, err != nil)
 		})
