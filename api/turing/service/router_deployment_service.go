package service

import (
	"context"
	"encoding/json"
	"fmt"
	"strings"
	"sync"
	"time"

	merlin "github.com/gojek/merlin/client"
	mlp "github.com/gojek/mlp/api/client"
	"github.com/gojek/turing/api/turing/cluster"
	"github.com/gojek/turing/api/turing/cluster/labeller"
	"github.com/gojek/turing/api/turing/cluster/servicebuilder"
	"github.com/gojek/turing/api/turing/config"
	"github.com/gojek/turing/api/turing/imagebuilder"
	"github.com/gojek/turing/api/turing/models"
	"github.com/pkg/errors"
	"k8s.io/apimachinery/pkg/api/resource"
)

// DeploymentService handles the deployment of the Turing routers and the related components.
type DeploymentService interface {
	DeployRouterVersion(
		project *mlp.Project,
		environment *merlin.Environment,
		routerVersion *models.RouterVersion,
		routerServiceAccountKey string,
		enricherServiceAccountKey string,
		ensemblerServiceAccountKey string,
		pyfuncEnsembler *models.PyFuncEnsembler,
		experimentConfig json.RawMessage,
		eventsCh *EventChannel,
	) (string, error)
	UndeployRouterVersion(
		project *mlp.Project,
		environment *merlin.Environment,
		routerVersion *models.RouterVersion,
		eventsCh *EventChannel,
		isCleanUp bool,
	) error
	DeleteRouterEndpoint(project *mlp.Project,
		environment *merlin.Environment,
		routerVersion *models.RouterVersion,
	) error
}
type deploymentService struct {
	// Deployment configs
	deploymentTimeout         time.Duration
	deploymentDeletionTimeout time.Duration
	environmentType           string

	// Router configs
	sentryEnabled  bool
	sentryDSN      string
	routerDefaults *config.RouterDefaults

	// Knative service configs
	knativeServiceConfig *config.KnativeServiceDefaults

	// Ensembler service image builder for real time ensemblers
	ensemblerServiceImageBuilder imagebuilder.ImageBuilder

	clusterControllers map[string]cluster.Controller
	svcBuilder         servicebuilder.ClusterServiceBuilder
}

// uFunc is the function type accepted by the updateKnServices method
type uFunc func(context.Context, *cluster.KnativeService, *sync.WaitGroup, chan<- error, *EventChannel)

// NewDeploymentService initialises a new endpoints service
func NewDeploymentService(
	cfg *config.Config,
	clusterControllers map[string]cluster.Controller,
	ensemblerServiceImageBuilder imagebuilder.ImageBuilder,
) DeploymentService {
	// Create cluster service builder
	sb := servicebuilder.NewClusterServiceBuilder(
		resource.Quantity(cfg.DeployConfig.MaxCPU),
		resource.Quantity(cfg.DeployConfig.MaxMemory),
	)

	return &deploymentService{
		deploymentTimeout:            cfg.DeployConfig.Timeout,
		deploymentDeletionTimeout:    cfg.DeployConfig.DeletionTimeout,
		environmentType:              cfg.DeployConfig.EnvironmentType,
		routerDefaults:               cfg.RouterDefaults,
		knativeServiceConfig:         cfg.KnativeServiceDefaults,
		ensemblerServiceImageBuilder: ensemblerServiceImageBuilder,
		sentryEnabled:                cfg.Sentry.Enabled,
		sentryDSN:                    cfg.Sentry.DSN,
		clusterControllers:           clusterControllers,
		svcBuilder:                   sb,
	}
}

// DeployRouterVersion deploys the given router version, returning its external url if successful
func (ds *deploymentService) DeployRouterVersion(
	project *mlp.Project,
	environment *merlin.Environment,
	routerVersion *models.RouterVersion,
	routerServiceAccountKey string,
	enricherServiceAccountKey string,
	ensemblerServiceAccountKey string,
	pyfuncEnsembler *models.PyFuncEnsembler,
	experimentConfig json.RawMessage,
	eventsCh *EventChannel,
) (string, error) {
	var endpoint string

	// If pyfunc ensembler is specified as an ensembler service, build/retrieve its image
	if pyfuncEnsembler != nil {
		err := ds.buildEnsemblerServiceImage(pyfuncEnsembler, project, routerVersion, eventsCh)
		if err != nil {
			return endpoint, err
		}
	}

	ctx, cancel := context.WithTimeout(context.Background(), ds.deploymentTimeout)
	defer cancel()

	// Get the cluster controller
	controller, err := ds.getClusterControllerByEnvironment(environment.Name)
	if err != nil {
		return endpoint, err
	}

	// Create namespace if not exists
	eventsCh.Write(models.NewInfoEvent(
		models.EventStageDeployingDependencies, "preparing namespace for project %s", project.Name))
	err = controller.CreateNamespace(ctx, project.Name)
	if err != nil && err != cluster.ErrNamespaceAlreadyExists {
		return endpoint, err
	}

	// Create secret
	eventsCh.Write(models.NewInfoEvent(models.EventStageDeployingDependencies, "deploying secret"))
	secret := ds.svcBuilder.NewSecret(
		routerVersion,
		project,
		routerServiceAccountKey,
		enricherServiceAccountKey,
		ensemblerServiceAccountKey,
	)
	err = createSecret(ctx, controller, secret)
	if err != nil {
		eventsCh.Write(models.NewErrorEvent(
			models.EventStageDeployingDependencies, "failed to create secret: %s", err.Error()))
		return endpoint, err
	}
	secretName := secret.Name

	// Construct service objects for each of the components and deploy
	services, err := ds.createServices(
		routerVersion, project, ds.environmentType, secretName, experimentConfig,
		ds.routerDefaults, ds.sentryEnabled, ds.sentryDSN,
		ds.knativeServiceConfig.TargetConcurrency, ds.knativeServiceConfig.QueueProxyResourcePercentage,
		ds.knativeServiceConfig.UserContainerLimitRequestFactor,
	)
	if err != nil {
		return endpoint, err
	}

	// Deploy fluentd if enabled
	if routerVersion.LogConfig.ResultLoggerType == models.BigQueryLogger {
		fluentdService := ds.svcBuilder.NewFluentdService(routerVersion, project,
			secretName, ds.routerDefaults.FluentdConfig)
		// Create pvc
		err = createPVC(ctx, controller, project.Name, fluentdService.PersistentVolumeClaim)
		if err != nil {
			eventsCh.Write(models.NewErrorEvent(
				models.EventStageDeployingDependencies, "failed to deploy fluentd service: %s", err.Error()))
			return endpoint, err
		}
		// Deploy fluentd
		err = deployK8sService(ctx, controller, fluentdService)
		if err != nil {
			eventsCh.Write(models.NewErrorEvent(
				models.EventStageDeployingDependencies, "failed to deploy fluentd service: %s", err.Error()))
			return endpoint, err
		}
		eventsCh.Write(models.NewInfoEvent(
			models.EventStageDeployingDependencies, "successfully deployed fluentd service"))
	}

	// Deploy experiment engine plugins server
	if routerVersion.ExperimentEngine.PluginConfig != nil {
		pluginsServerService := ds.svcBuilder.NewPluginsServerService(routerVersion, project)
		err = deployK8sService(ctx, controller, pluginsServerService)
		if err != nil {
			eventsCh.Write(models.NewErrorEvent(
				models.EventStageDeployingDependencies, "failed to deploy plugins server: %s", err.Error()))
			return endpoint, err
		}

		eventsCh.Write(models.NewInfoEvent(
			models.EventStageDeployingDependencies, "successfully deployed plugins server"))
	}

	err = deployKnServices(ctx, controller, services, eventsCh)
	if err != nil {
		return endpoint, err
	}

	// Get the router's external endpoint
	routerSvcName := ds.svcBuilder.GetRouterServiceName(routerVersion)
	endpoint = controller.GetKnativeServiceURL(ctx, routerSvcName, project.Name)

	// Deploy or update the virtual service
	eventsCh.Write(models.NewInfoEvent(models.EventStageUpdatingEndpoint, "updating router endpoint"))
	routerEndpoint, err := ds.svcBuilder.NewRouterEndpoint(routerVersion, project, ds.environmentType, endpoint)
	if err != nil {
		eventsCh.Write(models.NewErrorEvent(
			models.EventStageUpdatingEndpoint, "failed to update router endpoint: %s", err.Error()))
		return endpoint, err
	}
	err = controller.ApplyIstioVirtualService(ctx, routerEndpoint)
	if err == nil {
		eventsCh.Write(models.NewInfoEvent(
			models.EventStageUpdatingEndpoint, "successfully updated router endpoint to downstream %s", endpoint))
	} else {
		eventsCh.Write(models.NewErrorEvent(
			models.EventStageUpdatingEndpoint, "failed to update router endpoint: %s", err.Error()))
	}
	return "http://" + routerEndpoint.Endpoint, err
}

// UndeployRouterVersion removes the deployed router, if exists. Else, an error is returned.
func (ds *deploymentService) UndeployRouterVersion(
	project *mlp.Project,
	environment *merlin.Environment,
	routerVersion *models.RouterVersion,
	eventsCh *EventChannel,
	isCleanUp bool,
) error {
	ctx, cancel := context.WithTimeout(context.Background(), ds.deploymentTimeout)
	defer cancel()
	// Get the cluster controller
	controller, err := ds.getClusterControllerByEnvironment(environment.Name)
	if err != nil {
		return err
	}

	// Delete secret
	eventsCh.Write(models.NewInfoEvent(models.EventStageDeletingDependencies, "deleting secrets"))
	secret := ds.svcBuilder.NewSecret(routerVersion, project, "", "", "")
	err = deleteSecret(controller, secret, isCleanUp)
	if err != nil {
		return err
	}

	// Construct service objects for each of the components to be deleted
	services, err := ds.createServices(
		routerVersion, project, ds.environmentType, "", nil,
		ds.routerDefaults, ds.sentryEnabled, ds.sentryDSN,
		ds.knativeServiceConfig.TargetConcurrency, ds.knativeServiceConfig.QueueProxyResourcePercentage,
		ds.knativeServiceConfig.UserContainerLimitRequestFactor,
	)
	if err != nil {
		return err
	}

	var errs []string
	// Delete fluentd if required
	if routerVersion.LogConfig.ResultLoggerType == models.BigQueryLogger {
		fluentdService := ds.svcBuilder.NewFluentdService(routerVersion,
			project, "", ds.routerDefaults.FluentdConfig)
		err = deleteK8sService(controller, fluentdService, ds.deploymentTimeout, isCleanUp)
		if err != nil {
			errs = append(errs, err.Error())
		}
		err = deletePVC(controller, project.Name, fluentdService.PersistentVolumeClaim, isCleanUp)
		if err != nil {
			errs = append(errs, err.Error())
		}
		if len(errs) == 0 {
			eventsCh.Write(models.NewInfoEvent(
				models.EventStageDeletingDependencies, "successfully deleted fluentd"))
		} else {
			eventsCh.Write(models.NewErrorEvent(
				models.EventStageDeletingDependencies, "failed to delete fluentd: %s", strings.Join(errs, ". ")))
		}
	}

	// Delete experiment engine plugins server
	if routerVersion.ExperimentEngine.PluginConfig != nil {
		pluginsServerSvc := ds.svcBuilder.NewPluginsServerService(routerVersion, project)
		err = deleteK8sService(controller, pluginsServerSvc, ds.deploymentTimeout, isCleanUp)
		if err != nil {
			eventsCh.Write(
				models.NewErrorEvent(
					models.EventStageDeletingDependencies,
					"failed to delete plugins server: %s", strings.Join(errs, ". ")))
		} else {
			eventsCh.Write(models.NewInfoEvent(
				models.EventStageDeletingDependencies, "successfully deleted plugins server"))
		}
	}

	// Delete all components
	err = deleteKnServices(ctx, controller, services, ds.deploymentDeletionTimeout, eventsCh, isCleanUp)
	if err != nil {
		errs = append(errs, err.Error())
	}
	if len(errs) != 0 {
		return errors.New(strings.Join(errs, ". "))
	}

	return nil
}

func (ds *deploymentService) DeleteRouterEndpoint(
	project *mlp.Project,
	environment *merlin.Environment,
	routerVersion *models.RouterVersion,
) error {
	ctx, cancel := context.WithTimeout(context.Background(), ds.deploymentTimeout)
	defer cancel()
	// Get the cluster controller
	controller, err := ds.getClusterControllerByEnvironment(environment.Name)
	if err != nil {
		return err
	}

	routerEndpointName := fmt.Sprintf("%s-turing-router", routerVersion.Router.Name)
	return controller.DeleteIstioVirtualService(ctx, routerEndpointName, project.Name, ds.deploymentDeletionTimeout)
}

func (ds *deploymentService) getClusterControllerByEnvironment(
	environment string,
) (cluster.Controller, error) {
	controller, ok := ds.clusterControllers[environment]
	if !ok {
		return nil, errors.New("Deployment environment not supported")
	}
	return controller, nil
}

func (ds *deploymentService) createServices(
	routerVersion *models.RouterVersion,
	project *mlp.Project,
	envType string,
	secretName string,
	experimentConfig json.RawMessage,
	routerDefaults *config.RouterDefaults,
	sentryEnabled bool,
	sentryDSN string,
	knativeTargetConcurrency int,
	knativeQueueProxyResourcePercentage int,
	userContainerLimitRequestFactor float64,
) ([]*cluster.KnativeService, error) {
	services := []*cluster.KnativeService{}

	// Enricher
	if routerVersion.Enricher != nil {
		enricherSvc, err := ds.svcBuilder.NewEnricherService(
			routerVersion,
			project,
			envType,
			secretName,
			knativeTargetConcurrency,
			knativeQueueProxyResourcePercentage,
			userContainerLimitRequestFactor,
		)
		if err != nil {
			return services, err
		}
		services = append(services, enricherSvc)
	}

	// Ensembler
	if routerVersion.HasDockerConfig() {
		ensemblerSvc, err := ds.svcBuilder.NewEnsemblerService(
			routerVersion,
			project,
			envType,
			secretName,
			knativeTargetConcurrency,
			knativeQueueProxyResourcePercentage,
			userContainerLimitRequestFactor,
		)
		if err != nil {
			return services, err
		}
		services = append(services, ensemblerSvc)
	}

	// Router
	routerService, err := ds.svcBuilder.NewRouterService(
		routerVersion,
		project,
		envType,
		secretName,
		experimentConfig,
		routerDefaults,
		sentryEnabled,
		sentryDSN,
		knativeTargetConcurrency,
		knativeQueueProxyResourcePercentage,
		userContainerLimitRequestFactor,
	)
	if err != nil {
		return services, err
	}

	services = append(services, routerService)

	return services, nil
}

// buildEnsemblerServiceImage builds the pyfunc ensembler as a service specified in a Docker image
func (ds *deploymentService) buildEnsemblerServiceImage(
	ensembler *models.PyFuncEnsembler,
	project *mlp.Project,
	routerVersion *models.RouterVersion,
	eventsCh *EventChannel,
) error {
	// Build image corresponding to the retrieved ensembler
	request := imagebuilder.BuildImageRequest{
		ProjectName:  project.Name,
		ResourceName: ensembler.Name,
		ResourceID:   *routerVersion.Ensembler.PyfuncConfig.EnsemblerID,
		VersionID:    ensembler.RunID,
		ArtifactURI:  ensembler.ArtifactURI,
		BuildLabels: labeller.BuildLabels(
			labeller.KubernetesLabelsRequest{
				Stream: project.Stream,
				Team:   project.Team,
				App:    ensembler.Name,
			},
		),
		EnsemblerFolder: EnsemblerFolder,
	}
	eventsCh.Write(
		models.NewInfoEvent(
			models.EventStageDeployingDependencies,
			"building/retrieving pyfunc ensembler with project_id: %d and ensembler_id: %d",
			*routerVersion.Ensembler.PyfuncConfig.ProjectID,
			*routerVersion.Ensembler.PyfuncConfig.EnsemblerID,
		),
	)
	imageRef, imageBuildErr := ds.ensemblerServiceImageBuilder.BuildImage(request)
	if imageBuildErr != nil {
		return imageBuildErr
	}

	eventsCh.Write(
		models.NewInfoEvent(
			models.EventStageDeployingDependencies,
			"pyfunc ensembler with project_id: %d and ensembler_id: %d built/retrieved successfully",
			*routerVersion.Ensembler.PyfuncConfig.ProjectID,
			*routerVersion.Ensembler.PyfuncConfig.EnsemblerID,
		),
	)
	// Create a new docker config for the ensembler with the newly generated image
	routerVersion.Ensembler.DockerConfig = &models.EnsemblerDockerConfig{
		Image:           imageRef,
		ResourceRequest: routerVersion.Ensembler.PyfuncConfig.ResourceRequest,
		Timeout:         routerVersion.Ensembler.PyfuncConfig.Timeout,
		Endpoint:        PyFuncEnsemblerServiceEndpoint,
		Port:            PyFuncEnsemblerServicePort,
		Env:             routerVersion.Ensembler.PyfuncConfig.Env,
		ServiceAccount:  "",
	}

	return nil
}

// deployK8sService deploys a kubernetes service.
func deployK8sService(ctx context.Context, controller cluster.Controller, service *cluster.KubernetesService) error {
	select {
	case <-ctx.Done():
		return errors.New("timeout deploying service")
	default:
		return controller.DeployKubernetesService(ctx, service)
	}
}

// deleteK8sService deletes a kubernetes service.
func deleteK8sService(
	controller cluster.Controller,
	service *cluster.KubernetesService,
	timeout time.Duration,
	isCleanUp bool,
) error {
<<<<<<< HEAD
	return controller.DeleteKubernetesService(context.Background(), service.Name, service.Namespace, timeout)
=======
	var err error
	if isCleanUp {
		err = controller.DeleteKubernetesDeployment(service.Name, service.Namespace, timeout, true)
	} else {
		err = controller.DeleteKubernetesDeployment(service.Name, service.Namespace, timeout, false)
	}
	if err != nil {
		return err
	}

	if isCleanUp {
		return controller.DeleteKubernetesService(service.Name, service.Namespace, timeout, true)
	}
	return controller.DeleteKubernetesService(service.Name, service.Namespace, timeout, false)
>>>>>>> 2cf1f579
}

// createSecret creates a secret.
func createSecret(
	ctx context.Context,
	controller cluster.Controller,
	secret *cluster.Secret,
) error {
	select {
	case <-ctx.Done():
		return errors.New("timeout deploying service")
	default:
		return controller.CreateSecret(ctx, secret)
	}
}

// deleteSecret deletes a secret.
<<<<<<< HEAD
func deleteSecret(controller cluster.Controller, secret *cluster.Secret) error {
	return controller.DeleteSecret(context.Background(), secret.Name, secret.Namespace)
=======
func deleteSecret(controller cluster.Controller, secret *cluster.Secret, isCleanUp bool) error {
	if isCleanUp {
		return controller.DeleteSecret(secret.Name, secret.Namespace, true)
	}
	return controller.DeleteSecret(secret.Name, secret.Namespace, false)
>>>>>>> 2cf1f579
}

func createPVC(
	ctx context.Context,
	controller cluster.Controller,
	namespace string,
	pvc *cluster.PersistentVolumeClaim,
) error {
	select {
	case <-ctx.Done():
		return errors.New("timeout deploying service")
	default:
		return controller.ApplyPersistentVolumeClaim(ctx, namespace, pvc)
	}
}

func deletePVC(
	controller cluster.Controller,
	namespace string,
	pvc *cluster.PersistentVolumeClaim,
	isCleanUp bool,
) error {
<<<<<<< HEAD
	return controller.DeletePersistentVolumeClaim(context.Background(), pvc.Name, namespace)
=======
	if isCleanUp {
		return controller.DeletePersistentVolumeClaim(pvc.Name, namespace, true)
	}
	return controller.DeletePersistentVolumeClaim(pvc.Name, namespace, false)
>>>>>>> 2cf1f579
}

// deployKnServices deploys all services simulateneously and waits for all of them to
// be ready. This includes the enricher (if enabled), ensembler (if enabled) and router.
// Note: The enricher and ensembler have no health checks, so they will be ready immediately.
func deployKnServices(
	ctx context.Context,
	controller cluster.Controller,
	services []*cluster.KnativeService,
	eventsCh *EventChannel,
) error {
	// Define deploy function
	deployFunc := func(ctx context.Context,
		svc *cluster.KnativeService,
		wg *sync.WaitGroup,
		errCh chan<- error,
		eventsCh *EventChannel,
	) {
		defer wg.Done()
		eventsCh.Write(models.NewInfoEvent(
			models.EventStageDeployingServices, "deploying service %s", svc.Name))
		if svc.ConfigMap != nil {
			err := controller.ApplyConfigMap(context.Background(), svc.Namespace, svc.ConfigMap)
			if err != nil {
				err = errors.Wrapf(err, "Failed to apply config map %s", svc.ConfigMap.Name)
				eventsCh.Write(models.NewErrorEvent(
					models.EventStageDeployingServices, "failed to deploy service %s: %s", svc.Name, err.Error()))
				errCh <- err
				return
			}
		}

		err := controller.DeployKnativeService(ctx, svc)
		if err != nil {
			err = errors.Wrapf(err, "Failed to deploy %s", svc.Name)
			eventsCh.Write(models.NewErrorEvent(
				models.EventStageDeployingServices, "failed to deploy service %s: %s", svc.Name, err.Error()))
		} else {
			eventsCh.Write(models.NewInfoEvent(
				models.EventStageDeployingServices, "successfully deployed %s", svc.Name))
		}
		errCh <- err
	}

	select {
	case <-ctx.Done():
		return errors.New("timeout deploying service")
	default:
		return updateKnServices(ctx, services, deployFunc, eventsCh)
	}
}

// deleteKnServices simultaneously issues a delete call to all services and waits
// until deletion timeout, for a response
func deleteKnServices(
	ctx context.Context,
	controller cluster.Controller,
	services []*cluster.KnativeService,
	timeout time.Duration,
	eventsCh *EventChannel,
	isCleanUp bool,
) error {
	// Define delete function
	deleteFunc := func(_ context.Context,
		svc *cluster.KnativeService,
		wg *sync.WaitGroup,
		errCh chan<- error,
		eventsCh *EventChannel,
	) {
		defer wg.Done()
		var err error
		eventsCh.Write(models.NewInfoEvent(
			models.EventStageUndeployingServices, "deleting service %s", svc.Name))
		if svc.ConfigMap != nil {
<<<<<<< HEAD
			err := controller.DeleteConfigMap(ctx, svc.ConfigMap.Name, svc.Namespace)
=======
			if isCleanUp {
				err = controller.DeleteConfigMap(svc.ConfigMap.Name, svc.Namespace, true)
			} else {
				err = controller.DeleteConfigMap(svc.ConfigMap.Name, svc.Namespace, false)
			}
>>>>>>> 2cf1f579
			if err != nil {
				err = errors.Wrapf(err, "Failed to delete config map %s", svc.ConfigMap.Name)
				eventsCh.Write(models.NewErrorEvent(
					models.EventStageUndeployingServices, "failed to delete service %s: %s", svc.Name, err.Error()))
				errCh <- err
			}
		}
<<<<<<< HEAD
		err := controller.DeleteKnativeService(ctx, svc.Name, svc.Namespace, timeout)
=======

		if isCleanUp {
			err = controller.DeleteKnativeService(svc.Name, svc.Namespace, timeout, true)
		} else {
			err = controller.DeleteKnativeService(svc.Name, svc.Namespace, timeout, false)
		}
>>>>>>> 2cf1f579
		if err != nil {
			err = errors.Wrapf(err, "Error when deleting %s", svc.Name)
			eventsCh.Write(models.NewErrorEvent(
				models.EventStageUndeployingServices, "failed to delete service %s: %s", svc.Name, err.Error()))
		} else {
			eventsCh.Write(models.NewInfoEvent(
				models.EventStageUndeployingServices, "successfully deleted %s", svc.Name))
		}
		errCh <- err
	}

	return updateKnServices(ctx, services, deleteFunc, eventsCh)
}

// updateKnServices is a helper method for deployment / deletion of services that runs the
// given update function on the given services simultaneously and waits for a response,
// within the supplied timeout.
func updateKnServices(ctx context.Context, services []*cluster.KnativeService,
	updateFunc uFunc, eventsCh *EventChannel) error {

	// Init wait group to wait for all goroutines to return
	var wg sync.WaitGroup
	wg.Add(len(services))

	// Create error channel with a buffer of the number of services being deployed
	errCh := make(chan error, len(services))

	// Wait for all goroutines to complete before closing the error channel
	go func() {
		defer close(errCh)
		wg.Wait()
	}()

	// Run update function on all services concurrently
	for _, svc := range services {
		go updateFunc(ctx, svc, &wg, errCh, eventsCh)
	}

	// Wait for as many responses as the number of components or timeout,
	// return immediately on error.
	componentCount := 0
	for componentCount < len(services) {
		select {
		case err := <-errCh:
			componentCount++
			if err != nil {
				return err
			}
		case <-ctx.Done():
			return errors.New("timeout waiting for response")
		}
	}

	return nil
}

const (
	// PyFuncEnsemblerServiceEndpoint URL path for the endpoint, e.g "/"
	PyFuncEnsemblerServiceEndpoint string = "/ensemble"
	// PyFuncEnsemblerServicePort Port number the container listens to for requests
	PyFuncEnsemblerServicePort int = 8083
)<|MERGE_RESOLUTION|>--- conflicted
+++ resolved
@@ -484,24 +484,21 @@
 	timeout time.Duration,
 	isCleanUp bool,
 ) error {
-<<<<<<< HEAD
-	return controller.DeleteKubernetesService(context.Background(), service.Name, service.Namespace, timeout)
-=======
+	ctx := context.Background()
 	var err error
 	if isCleanUp {
-		err = controller.DeleteKubernetesDeployment(service.Name, service.Namespace, timeout, true)
+		err = controller.DeleteKubernetesDeployment(ctx, service.Name, service.Namespace, timeout, true)
 	} else {
-		err = controller.DeleteKubernetesDeployment(service.Name, service.Namespace, timeout, false)
+		err = controller.DeleteKubernetesDeployment(ctx, service.Name, service.Namespace, timeout, false)
 	}
 	if err != nil {
 		return err
 	}
 
 	if isCleanUp {
-		return controller.DeleteKubernetesService(service.Name, service.Namespace, timeout, true)
-	}
-	return controller.DeleteKubernetesService(service.Name, service.Namespace, timeout, false)
->>>>>>> 2cf1f579
+		return controller.DeleteKubernetesService(ctx, service.Name, service.Namespace, timeout, true)
+	}
+	return controller.DeleteKubernetesService(ctx, service.Name, service.Namespace, timeout, false)
 }
 
 // createSecret creates a secret.
@@ -519,16 +516,12 @@
 }
 
 // deleteSecret deletes a secret.
-<<<<<<< HEAD
-func deleteSecret(controller cluster.Controller, secret *cluster.Secret) error {
-	return controller.DeleteSecret(context.Background(), secret.Name, secret.Namespace)
-=======
 func deleteSecret(controller cluster.Controller, secret *cluster.Secret, isCleanUp bool) error {
+	ctx := context.Background()
 	if isCleanUp {
-		return controller.DeleteSecret(secret.Name, secret.Namespace, true)
-	}
-	return controller.DeleteSecret(secret.Name, secret.Namespace, false)
->>>>>>> 2cf1f579
+		return controller.DeleteSecret(ctx, secret.Name, secret.Namespace, true)
+	}
+	return controller.DeleteSecret(ctx, secret.Name, secret.Namespace, false)
 }
 
 func createPVC(
@@ -551,14 +544,11 @@
 	pvc *cluster.PersistentVolumeClaim,
 	isCleanUp bool,
 ) error {
-<<<<<<< HEAD
-	return controller.DeletePersistentVolumeClaim(context.Background(), pvc.Name, namespace)
-=======
+	ctx := context.Background()
 	if isCleanUp {
-		return controller.DeletePersistentVolumeClaim(pvc.Name, namespace, true)
-	}
-	return controller.DeletePersistentVolumeClaim(pvc.Name, namespace, false)
->>>>>>> 2cf1f579
+		return controller.DeletePersistentVolumeClaim(ctx, pvc.Name, namespace, true)
+	}
+	return controller.DeletePersistentVolumeClaim(ctx, pvc.Name, namespace, false)
 }
 
 // deployKnServices deploys all services simulateneously and waits for all of them to
@@ -632,16 +622,13 @@
 		var err error
 		eventsCh.Write(models.NewInfoEvent(
 			models.EventStageUndeployingServices, "deleting service %s", svc.Name))
+		ctx := context.Background()
 		if svc.ConfigMap != nil {
-<<<<<<< HEAD
-			err := controller.DeleteConfigMap(ctx, svc.ConfigMap.Name, svc.Namespace)
-=======
 			if isCleanUp {
-				err = controller.DeleteConfigMap(svc.ConfigMap.Name, svc.Namespace, true)
+				err = controller.DeleteConfigMap(ctx, svc.ConfigMap.Name, svc.Namespace, true)
 			} else {
-				err = controller.DeleteConfigMap(svc.ConfigMap.Name, svc.Namespace, false)
+				err = controller.DeleteConfigMap(ctx, svc.ConfigMap.Name, svc.Namespace, false)
 			}
->>>>>>> 2cf1f579
 			if err != nil {
 				err = errors.Wrapf(err, "Failed to delete config map %s", svc.ConfigMap.Name)
 				eventsCh.Write(models.NewErrorEvent(
@@ -649,16 +636,11 @@
 				errCh <- err
 			}
 		}
-<<<<<<< HEAD
-		err := controller.DeleteKnativeService(ctx, svc.Name, svc.Namespace, timeout)
-=======
-
 		if isCleanUp {
-			err = controller.DeleteKnativeService(svc.Name, svc.Namespace, timeout, true)
+			err = controller.DeleteKnativeService(ctx, svc.Name, svc.Namespace, timeout, true)
 		} else {
-			err = controller.DeleteKnativeService(svc.Name, svc.Namespace, timeout, false)
-		}
->>>>>>> 2cf1f579
+			err = controller.DeleteKnativeService(ctx, svc.Name, svc.Namespace, timeout, false)
+		}
 		if err != nil {
 			err = errors.Wrapf(err, "Error when deleting %s", svc.Name)
 			eventsCh.Write(models.NewErrorEvent(
