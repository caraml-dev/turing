package service

import (
	"context"
	"encoding/json"
	"fmt"
	"strings"
	"sync"
	"time"

	merlin "github.com/gojek/merlin/client"
	mlp "github.com/gojek/mlp/api/client"
	"github.com/gojek/turing/api/turing/cluster"
	"github.com/gojek/turing/api/turing/cluster/labeller"
	"github.com/gojek/turing/api/turing/cluster/servicebuilder"
	"github.com/gojek/turing/api/turing/config"
	"github.com/gojek/turing/api/turing/imagebuilder"
	"github.com/gojek/turing/api/turing/models"
	"github.com/pkg/errors"
	"k8s.io/apimachinery/pkg/api/resource"
)

// DeploymentService handles the deployment of the Turing routers and the related components.
type DeploymentService interface {
	DeployRouterVersion(
		project *mlp.Project,
		environment *merlin.Environment,
		routerVersion *models.RouterVersion,
		routerServiceAccountKey string,
		enricherServiceAccountKey string,
		ensemblerServiceAccountKey string,
		pyfuncEnsembler *models.PyFuncEnsembler,
		experimentConfig json.RawMessage,
		eventsCh *EventChannel,
	) (string, error)
	UndeployRouterVersion(
		project *mlp.Project,
		environment *merlin.Environment,
		routerVersion *models.RouterVersion,
		eventsCh *EventChannel,
		isCleanUp bool,
	) error
	DeleteRouterEndpoint(project *mlp.Project,
		environment *merlin.Environment,
		routerVersion *models.RouterVersion,
	) error
}
type deploymentService struct {
	// Deployment configs
	deploymentTimeout         time.Duration
	deploymentDeletionTimeout time.Duration
	environmentType           string

	// Router configs
	sentryEnabled  bool
	sentryDSN      string
	routerDefaults *config.RouterDefaults

	// Knative service configs
	knativeServiceConfig *config.KnativeServiceDefaults

	// Ensembler service image builder for real time ensemblers
	ensemblerServiceImageBuilder imagebuilder.ImageBuilder

	clusterControllers map[string]cluster.Controller
	svcBuilder         servicebuilder.ClusterServiceBuilder
}

// uFunc is the function type accepted by the updateKnServices method
type uFunc func(context.Context, *cluster.KnativeService, *sync.WaitGroup, chan<- error, *EventChannel)

// NewDeploymentService initialises a new endpoints service
func NewDeploymentService(
	cfg *config.Config,
	clusterControllers map[string]cluster.Controller,
	ensemblerServiceImageBuilder imagebuilder.ImageBuilder,
) DeploymentService {
	// Create cluster service builder
	sb := servicebuilder.NewClusterServiceBuilder(
		resource.Quantity(cfg.DeployConfig.MaxCPU),
		resource.Quantity(cfg.DeployConfig.MaxMemory),
	)

	return &deploymentService{
		deploymentTimeout:            cfg.DeployConfig.Timeout,
		deploymentDeletionTimeout:    cfg.DeployConfig.DeletionTimeout,
		environmentType:              cfg.DeployConfig.EnvironmentType,
		routerDefaults:               cfg.RouterDefaults,
		knativeServiceConfig:         cfg.KnativeServiceDefaults,
		ensemblerServiceImageBuilder: ensemblerServiceImageBuilder,
		sentryEnabled:                cfg.Sentry.Enabled,
		sentryDSN:                    cfg.Sentry.DSN,
		clusterControllers:           clusterControllers,
		svcBuilder:                   sb,
	}
}

// DeployRouterVersion deploys the given router version, returning its external url if successful
func (ds *deploymentService) DeployRouterVersion(
	project *mlp.Project,
	environment *merlin.Environment,
	routerVersion *models.RouterVersion,
	routerServiceAccountKey string,
	enricherServiceAccountKey string,
	ensemblerServiceAccountKey string,
	pyfuncEnsembler *models.PyFuncEnsembler,
	experimentConfig json.RawMessage,
	eventsCh *EventChannel,
) (string, error) {
	var endpoint string

	// If pyfunc ensembler is specified as an ensembler service, build/retrieve its image
	if pyfuncEnsembler != nil {
		err := ds.buildEnsemblerServiceImage(pyfuncEnsembler, project, routerVersion, eventsCh)
		if err != nil {
			return endpoint, err
		}
	}

	ctx, cancel := context.WithTimeout(context.Background(), ds.deploymentTimeout)
	defer cancel()

	// Get the cluster controller
	controller, err := ds.getClusterControllerByEnvironment(environment.Name)
	if err != nil {
		return endpoint, err
	}

	// Create namespace if not exists
	eventsCh.Write(models.NewInfoEvent(
		models.EventStageDeployingDependencies, "preparing namespace for project %s", project.Name))
	err = controller.CreateNamespace(ctx, project.Name)
	if err != nil && err != cluster.ErrNamespaceAlreadyExists {
		return endpoint, err
	}

	// Create secret
	eventsCh.Write(models.NewInfoEvent(models.EventStageDeployingDependencies, "deploying secret"))
	secret := ds.svcBuilder.NewSecret(
		routerVersion,
		project,
		routerServiceAccountKey,
		enricherServiceAccountKey,
		ensemblerServiceAccountKey,
	)
	err = createSecret(ctx, controller, secret)
	if err != nil {
		eventsCh.Write(models.NewErrorEvent(
			models.EventStageDeployingDependencies, "failed to create secret: %s", err.Error()))
		return endpoint, err
	}
	secretName := secret.Name

	// Construct service objects for each of the components and deploy
	services, err := ds.createServices(
		routerVersion, project, ds.environmentType, secretName, experimentConfig,
		ds.routerDefaults, ds.sentryEnabled, ds.sentryDSN,
		ds.knativeServiceConfig.TargetConcurrency, ds.knativeServiceConfig.QueueProxyResourcePercentage,
		ds.knativeServiceConfig.UserContainerLimitRequestFactor,
	)
	if err != nil {
		return endpoint, err
	}

	// Deploy fluentd if enabled
	if routerVersion.LogConfig.ResultLoggerType == models.BigQueryLogger {
		fluentdService := ds.svcBuilder.NewFluentdService(routerVersion, project,
			secretName, ds.routerDefaults.FluentdConfig)
		// Create pvc
		err = createPVC(ctx, controller, project.Name, fluentdService.PersistentVolumeClaim)
		if err != nil {
			eventsCh.Write(models.NewErrorEvent(
				models.EventStageDeployingDependencies, "failed to deploy fluentd service: %s", err.Error()))
			return endpoint, err
		}
		// Deploy fluentd
		err = deployK8sService(ctx, controller, fluentdService)
		if err != nil {
			eventsCh.Write(models.NewErrorEvent(
				models.EventStageDeployingDependencies, "failed to deploy fluentd service: %s", err.Error()))
			return endpoint, err
		}
		eventsCh.Write(models.NewInfoEvent(
			models.EventStageDeployingDependencies, "successfully deployed fluentd service"))
	}

	// Deploy experiment engine plugins server
	if routerVersion.ExperimentEngine.PluginConfig != nil {
		pluginsServerService := ds.svcBuilder.NewPluginsServerService(routerVersion, project)
		err = deployK8sService(ctx, controller, pluginsServerService)
		if err != nil {
			eventsCh.Write(models.NewErrorEvent(
				models.EventStageDeployingDependencies, "failed to deploy plugins server: %s", err.Error()))
			return endpoint, err
		}

		eventsCh.Write(models.NewInfoEvent(
			models.EventStageDeployingDependencies, "successfully deployed plugins server"))
	}

	err = deployKnServices(ctx, controller, services, eventsCh)
	if err != nil {
		return endpoint, err
	}

	// Get the router's external endpoint
	routerSvcName := ds.svcBuilder.GetRouterServiceName(routerVersion)
	endpoint = controller.GetKnativeServiceURL(ctx, routerSvcName, project.Name)

	// Deploy or update the virtual service
	eventsCh.Write(models.NewInfoEvent(models.EventStageUpdatingEndpoint, "updating router endpoint"))
	routerEndpoint, err := ds.svcBuilder.NewRouterEndpoint(routerVersion, project, ds.environmentType, endpoint)
	if err != nil {
		eventsCh.Write(models.NewErrorEvent(
			models.EventStageUpdatingEndpoint, "failed to update router endpoint: %s", err.Error()))
		return endpoint, err
	}
	err = controller.ApplyIstioVirtualService(ctx, routerEndpoint)
	if err == nil {
		eventsCh.Write(models.NewInfoEvent(
			models.EventStageUpdatingEndpoint, "successfully updated router endpoint to downstream %s", endpoint))
	} else {
		eventsCh.Write(models.NewErrorEvent(
			models.EventStageUpdatingEndpoint, "failed to update router endpoint: %s", err.Error()))
	}
	return "http://" + routerEndpoint.Endpoint, err
}

// UndeployRouterVersion removes the deployed router, if exists. Else, an error is returned.
func (ds *deploymentService) UndeployRouterVersion(
	project *mlp.Project,
	environment *merlin.Environment,
	routerVersion *models.RouterVersion,
	eventsCh *EventChannel,
	isCleanUp bool,
) error {
	ctx, cancel := context.WithTimeout(context.Background(), ds.deploymentTimeout)
	defer cancel()
	// Get the cluster controller
	controller, err := ds.getClusterControllerByEnvironment(environment.Name)
	if err != nil {
		return err
	}

	// Delete secret
	eventsCh.Write(models.NewInfoEvent(models.EventStageDeletingDependencies, "deleting secrets"))
	secret := ds.svcBuilder.NewSecret(routerVersion, project, "", "", "")
	err = deleteSecret(controller, secret, isCleanUp)
	if err != nil {
		return err
	}

	// Construct service objects for each of the components to be deleted
	services, err := ds.createServices(
		routerVersion, project, ds.environmentType, "", nil,
		ds.routerDefaults, ds.sentryEnabled, ds.sentryDSN,
		ds.knativeServiceConfig.TargetConcurrency, ds.knativeServiceConfig.QueueProxyResourcePercentage,
		ds.knativeServiceConfig.UserContainerLimitRequestFactor,
	)
	if err != nil {
		return err
	}

	var errs []string
	// Delete fluentd if required
	if routerVersion.LogConfig.ResultLoggerType == models.BigQueryLogger {
		fluentdService := ds.svcBuilder.NewFluentdService(routerVersion,
			project, "", ds.routerDefaults.FluentdConfig)
		err = deleteK8sService(controller, fluentdService, ds.deploymentTimeout, isCleanUp)
		if err != nil {
			errs = append(errs, err.Error())
		}
		err = deletePVC(controller, project.Name, fluentdService.PersistentVolumeClaim, isCleanUp)
		if err != nil {
			errs = append(errs, err.Error())
		}
		if len(errs) == 0 {
			eventsCh.Write(models.NewInfoEvent(
				models.EventStageDeletingDependencies, "successfully deleted fluentd"))
		} else {
			eventsCh.Write(models.NewErrorEvent(
				models.EventStageDeletingDependencies, "failed to delete fluentd: %s", strings.Join(errs, ". ")))
		}
	}

	// Delete experiment engine plugins server
	if routerVersion.ExperimentEngine.PluginConfig != nil {
		pluginsServerSvc := ds.svcBuilder.NewPluginsServerService(routerVersion, project)
		err = deleteK8sService(controller, pluginsServerSvc, ds.deploymentTimeout, isCleanUp)
		if err != nil {
			eventsCh.Write(
				models.NewErrorEvent(
					models.EventStageDeletingDependencies,
					"failed to delete plugins server: %s", strings.Join(errs, ". ")))
		} else {
			eventsCh.Write(models.NewInfoEvent(
				models.EventStageDeletingDependencies, "successfully deleted plugins server"))
		}
	}

	// Delete all components
	err = deleteKnServices(ctx, controller, services, ds.deploymentDeletionTimeout, eventsCh, isCleanUp)
	if err != nil {
		errs = append(errs, err.Error())
	}
	if len(errs) != 0 {
		return errors.New(strings.Join(errs, ". "))
	}

	return nil
}

func (ds *deploymentService) DeleteRouterEndpoint(
	project *mlp.Project,
	environment *merlin.Environment,
	routerVersion *models.RouterVersion,
) error {
	ctx, cancel := context.WithTimeout(context.Background(), ds.deploymentTimeout)
	defer cancel()
	// Get the cluster controller
	controller, err := ds.getClusterControllerByEnvironment(environment.Name)
	if err != nil {
		return err
	}

	routerEndpointName := fmt.Sprintf("%s-turing-router", routerVersion.Router.Name)
	return controller.DeleteIstioVirtualService(ctx, routerEndpointName, project.Name, ds.deploymentDeletionTimeout)
}

func (ds *deploymentService) getClusterControllerByEnvironment(
	environment string,
) (cluster.Controller, error) {
	controller, ok := ds.clusterControllers[environment]
	if !ok {
		return nil, errors.New("Deployment environment not supported")
	}
	return controller, nil
}

func (ds *deploymentService) createServices(
	routerVersion *models.RouterVersion,
	project *mlp.Project,
	envType string,
	secretName string,
	experimentConfig json.RawMessage,
	routerDefaults *config.RouterDefaults,
	sentryEnabled bool,
	sentryDSN string,
	knativeTargetConcurrency int,
	knativeQueueProxyResourcePercentage int,
	userContainerLimitRequestFactor float64,
) ([]*cluster.KnativeService, error) {
	services := []*cluster.KnativeService{}

	// Enricher
	if routerVersion.Enricher != nil {
		enricherSvc, err := ds.svcBuilder.NewEnricherService(
			routerVersion,
			project,
			envType,
			secretName,
			knativeTargetConcurrency,
			knativeQueueProxyResourcePercentage,
			userContainerLimitRequestFactor,
		)
		if err != nil {
			return services, err
		}
		services = append(services, enricherSvc)
	}

	// Ensembler
	if routerVersion.HasDockerConfig() {
		ensemblerSvc, err := ds.svcBuilder.NewEnsemblerService(
			routerVersion,
			project,
			envType,
			secretName,
			knativeTargetConcurrency,
			knativeQueueProxyResourcePercentage,
			userContainerLimitRequestFactor,
		)
		if err != nil {
			return services, err
		}
		services = append(services, ensemblerSvc)
	}

	// Router
	routerService, err := ds.svcBuilder.NewRouterService(
		routerVersion,
		project,
		envType,
		secretName,
		experimentConfig,
		routerDefaults,
		sentryEnabled,
		sentryDSN,
		knativeTargetConcurrency,
		knativeQueueProxyResourcePercentage,
		userContainerLimitRequestFactor,
	)
	if err != nil {
		return services, err
	}

	services = append(services, routerService)

	return services, nil
}

// buildEnsemblerServiceImage builds the pyfunc ensembler as a service specified in a Docker image
func (ds *deploymentService) buildEnsemblerServiceImage(
	ensembler *models.PyFuncEnsembler,
	project *mlp.Project,
	routerVersion *models.RouterVersion,
	eventsCh *EventChannel,
) error {
	// Build image corresponding to the retrieved ensembler
	request := imagebuilder.BuildImageRequest{
		ProjectName:  project.Name,
		ResourceName: ensembler.Name,
		ResourceID:   *routerVersion.Ensembler.PyfuncConfig.EnsemblerID,
		VersionID:    ensembler.RunID,
		ArtifactURI:  ensembler.ArtifactURI,
		BuildLabels: labeller.BuildLabels(
			labeller.KubernetesLabelsRequest{
				Stream: project.Stream,
				Team:   project.Team,
				App:    ensembler.Name,
			},
		),
		EnsemblerFolder: EnsemblerFolder,
		BaseImageRefTag: ensembler.PythonVersion,
	}
	eventsCh.Write(
		models.NewInfoEvent(
			models.EventStageDeployingDependencies,
			"building/retrieving pyfunc ensembler with project_id: %d and ensembler_id: %d",
			*routerVersion.Ensembler.PyfuncConfig.ProjectID,
			*routerVersion.Ensembler.PyfuncConfig.EnsemblerID,
		),
	)
	imageRef, imageBuildErr := ds.ensemblerServiceImageBuilder.BuildImage(request)
	if imageBuildErr != nil {
		return imageBuildErr
	}

	eventsCh.Write(
		models.NewInfoEvent(
			models.EventStageDeployingDependencies,
			"pyfunc ensembler with project_id: %d and ensembler_id: %d built/retrieved successfully",
			*routerVersion.Ensembler.PyfuncConfig.ProjectID,
			*routerVersion.Ensembler.PyfuncConfig.EnsemblerID,
		),
	)
	// Create a new docker config for the ensembler with the newly generated image
	routerVersion.Ensembler.DockerConfig = &models.EnsemblerDockerConfig{
		Image:           imageRef,
		ResourceRequest: routerVersion.Ensembler.PyfuncConfig.ResourceRequest,
		Timeout:         routerVersion.Ensembler.PyfuncConfig.Timeout,
		Endpoint:        PyFuncEnsemblerServiceEndpoint,
		Port:            PyFuncEnsemblerServicePort,
		Env:             routerVersion.Ensembler.PyfuncConfig.Env,
		ServiceAccount:  "",
	}

	return nil
}

// deployK8sService deploys a kubernetes service.
func deployK8sService(ctx context.Context, controller cluster.Controller, service *cluster.KubernetesService) error {
	select {
	case <-ctx.Done():
		return errors.New("timeout deploying service")
	default:
		return controller.DeployKubernetesService(ctx, service)
	}
}

// deleteK8sService deletes a kubernetes service.
func deleteK8sService(
	controller cluster.Controller,
	service *cluster.KubernetesService,
	timeout time.Duration,
	isCleanUp bool,
) error {
<<<<<<< HEAD
	return controller.DeleteKubernetesService(context.Background(), service.Name, service.Namespace, timeout)
=======
	var err error
	if isCleanUp {
		err = controller.DeleteKubernetesDeployment(service.Name, service.Namespace, timeout, true)
	} else {
		err = controller.DeleteKubernetesDeployment(service.Name, service.Namespace, timeout, false)
	}
	if err != nil {
		return err
	}

	if isCleanUp {
		return controller.DeleteKubernetesService(service.Name, service.Namespace, timeout, true)
	}
	return controller.DeleteKubernetesService(service.Name, service.Namespace, timeout, false)
>>>>>>> c4e7f00f
}

// createSecret creates a secret.
func createSecret(
	ctx context.Context,
	controller cluster.Controller,
	secret *cluster.Secret,
) error {
	select {
	case <-ctx.Done():
		return errors.New("timeout deploying service")
	default:
		return controller.CreateSecret(ctx, secret)
	}
}

// deleteSecret deletes a secret.
<<<<<<< HEAD
func deleteSecret(controller cluster.Controller, secret *cluster.Secret) error {
	return controller.DeleteSecret(context.Background(), secret.Name, secret.Namespace)
=======
func deleteSecret(controller cluster.Controller, secret *cluster.Secret, isCleanUp bool) error {
	if isCleanUp {
		return controller.DeleteSecret(secret.Name, secret.Namespace, true)
	}
	return controller.DeleteSecret(secret.Name, secret.Namespace, false)
>>>>>>> c4e7f00f
}

func createPVC(
	ctx context.Context,
	controller cluster.Controller,
	namespace string,
	pvc *cluster.PersistentVolumeClaim,
) error {
	select {
	case <-ctx.Done():
		return errors.New("timeout deploying service")
	default:
		return controller.ApplyPersistentVolumeClaim(ctx, namespace, pvc)
	}
}

func deletePVC(
	controller cluster.Controller,
	namespace string,
	pvc *cluster.PersistentVolumeClaim,
	isCleanUp bool,
) error {
<<<<<<< HEAD
	return controller.DeletePersistentVolumeClaim(context.Background(), pvc.Name, namespace)
=======
	if isCleanUp {
		return controller.DeletePersistentVolumeClaim(pvc.Name, namespace, true)
	}
	return controller.DeletePersistentVolumeClaim(pvc.Name, namespace, false)
>>>>>>> c4e7f00f
}

// deployKnServices deploys all services simulateneously and waits for all of them to
// be ready. This includes the enricher (if enabled), ensembler (if enabled) and router.
// Note: The enricher and ensembler have no health checks, so they will be ready immediately.
func deployKnServices(
	ctx context.Context,
	controller cluster.Controller,
	services []*cluster.KnativeService,
	eventsCh *EventChannel,
) error {
	// Define deploy function
	deployFunc := func(ctx context.Context,
		svc *cluster.KnativeService,
		wg *sync.WaitGroup,
		errCh chan<- error,
		eventsCh *EventChannel,
	) {
		defer wg.Done()
		eventsCh.Write(models.NewInfoEvent(
			models.EventStageDeployingServices, "deploying service %s", svc.Name))
		if svc.ConfigMap != nil {
			err := controller.ApplyConfigMap(context.Background(), svc.Namespace, svc.ConfigMap)
			if err != nil {
				err = errors.Wrapf(err, "Failed to apply config map %s", svc.ConfigMap.Name)
				eventsCh.Write(models.NewErrorEvent(
					models.EventStageDeployingServices, "failed to deploy service %s: %s", svc.Name, err.Error()))
				errCh <- err
				return
			}
		}

		err := controller.DeployKnativeService(ctx, svc)
		if err != nil {
			err = errors.Wrapf(err, "Failed to deploy %s", svc.Name)
			eventsCh.Write(models.NewErrorEvent(
				models.EventStageDeployingServices, "failed to deploy service %s: %s", svc.Name, err.Error()))
		} else {
			eventsCh.Write(models.NewInfoEvent(
				models.EventStageDeployingServices, "successfully deployed %s", svc.Name))
		}
		errCh <- err
	}

	select {
	case <-ctx.Done():
		return errors.New("timeout deploying service")
	default:
		return updateKnServices(ctx, services, deployFunc, eventsCh)
	}
}

// deleteKnServices simultaneously issues a delete call to all services and waits
// until deletion timeout, for a response
func deleteKnServices(
	ctx context.Context,
	controller cluster.Controller,
	services []*cluster.KnativeService,
	timeout time.Duration,
	eventsCh *EventChannel,
	isCleanUp bool,
) error {
	// Define delete function
	deleteFunc := func(_ context.Context,
		svc *cluster.KnativeService,
		wg *sync.WaitGroup,
		errCh chan<- error,
		eventsCh *EventChannel,
	) {
		defer wg.Done()
		var err error
		eventsCh.Write(models.NewInfoEvent(
			models.EventStageUndeployingServices, "deleting service %s", svc.Name))
		if svc.ConfigMap != nil {
<<<<<<< HEAD
			err := controller.DeleteConfigMap(ctx, svc.ConfigMap.Name, svc.Namespace)
=======
			if isCleanUp {
				err = controller.DeleteConfigMap(svc.ConfigMap.Name, svc.Namespace, true)
			} else {
				err = controller.DeleteConfigMap(svc.ConfigMap.Name, svc.Namespace, false)
			}
>>>>>>> c4e7f00f
			if err != nil {
				err = errors.Wrapf(err, "Failed to delete config map %s", svc.ConfigMap.Name)
				eventsCh.Write(models.NewErrorEvent(
					models.EventStageUndeployingServices, "failed to delete service %s: %s", svc.Name, err.Error()))
				errCh <- err
			}
		}
<<<<<<< HEAD
		err := controller.DeleteKnativeService(ctx, svc.Name, svc.Namespace, timeout)
=======

		if isCleanUp {
			err = controller.DeleteKnativeService(svc.Name, svc.Namespace, timeout, true)
		} else {
			err = controller.DeleteKnativeService(svc.Name, svc.Namespace, timeout, false)
		}
>>>>>>> c4e7f00f
		if err != nil {
			err = errors.Wrapf(err, "Error when deleting %s", svc.Name)
			eventsCh.Write(models.NewErrorEvent(
				models.EventStageUndeployingServices, "failed to delete service %s: %s", svc.Name, err.Error()))
		} else {
			eventsCh.Write(models.NewInfoEvent(
				models.EventStageUndeployingServices, "successfully deleted %s", svc.Name))
		}
		errCh <- err
	}

	return updateKnServices(ctx, services, deleteFunc, eventsCh)
}

// updateKnServices is a helper method for deployment / deletion of services that runs the
// given update function on the given services simultaneously and waits for a response,
// within the supplied timeout.
func updateKnServices(ctx context.Context, services []*cluster.KnativeService,
	updateFunc uFunc, eventsCh *EventChannel) error {

	// Init wait group to wait for all goroutines to return
	var wg sync.WaitGroup
	wg.Add(len(services))

	// Create error channel with a buffer of the number of services being deployed
	errCh := make(chan error, len(services))

	// Wait for all goroutines to complete before closing the error channel
	go func() {
		defer close(errCh)
		wg.Wait()
	}()

	// Run update function on all services concurrently
	for _, svc := range services {
		go updateFunc(ctx, svc, &wg, errCh, eventsCh)
	}

	// Wait for as many responses as the number of components or timeout,
	// return immediately on error.
	componentCount := 0
	for componentCount < len(services) {
		select {
		case err := <-errCh:
			componentCount++
			if err != nil {
				return err
			}
		case <-ctx.Done():
			return errors.New("timeout waiting for response")
		}
	}

	return nil
}

const (
	// PyFuncEnsemblerServiceEndpoint URL path for the endpoint, e.g "/"
	PyFuncEnsemblerServiceEndpoint string = "/ensemble"
	// PyFuncEnsemblerServicePort Port number the container listens to for requests
	PyFuncEnsemblerServicePort int = 8083
)<|MERGE_RESOLUTION|>--- conflicted
+++ resolved
@@ -485,24 +485,11 @@
 	timeout time.Duration,
 	isCleanUp bool,
 ) error {
-<<<<<<< HEAD
-	return controller.DeleteKubernetesService(context.Background(), service.Name, service.Namespace, timeout)
-=======
-	var err error
-	if isCleanUp {
-		err = controller.DeleteKubernetesDeployment(service.Name, service.Namespace, timeout, true)
-	} else {
-		err = controller.DeleteKubernetesDeployment(service.Name, service.Namespace, timeout, false)
-	}
+	err := controller.DeleteKubernetesDeployment(context.Background(), service.Name, service.Namespace, timeout, isCleanUp)
 	if err != nil {
 		return err
 	}
-
-	if isCleanUp {
-		return controller.DeleteKubernetesService(service.Name, service.Namespace, timeout, true)
-	}
-	return controller.DeleteKubernetesService(service.Name, service.Namespace, timeout, false)
->>>>>>> c4e7f00f
+	return controller.DeleteKubernetesService(context.Background(), service.Name, service.Namespace, timeout, isCleanUp)
 }
 
 // createSecret creates a secret.
@@ -520,16 +507,8 @@
 }
 
 // deleteSecret deletes a secret.
-<<<<<<< HEAD
-func deleteSecret(controller cluster.Controller, secret *cluster.Secret) error {
-	return controller.DeleteSecret(context.Background(), secret.Name, secret.Namespace)
-=======
 func deleteSecret(controller cluster.Controller, secret *cluster.Secret, isCleanUp bool) error {
-	if isCleanUp {
-		return controller.DeleteSecret(secret.Name, secret.Namespace, true)
-	}
-	return controller.DeleteSecret(secret.Name, secret.Namespace, false)
->>>>>>> c4e7f00f
+	return controller.DeleteSecret(context.Background(), secret.Name, secret.Namespace, isCleanUp)
 }
 
 func createPVC(
@@ -552,14 +531,7 @@
 	pvc *cluster.PersistentVolumeClaim,
 	isCleanUp bool,
 ) error {
-<<<<<<< HEAD
-	return controller.DeletePersistentVolumeClaim(context.Background(), pvc.Name, namespace)
-=======
-	if isCleanUp {
-		return controller.DeletePersistentVolumeClaim(pvc.Name, namespace, true)
-	}
-	return controller.DeletePersistentVolumeClaim(pvc.Name, namespace, false)
->>>>>>> c4e7f00f
+	return controller.DeletePersistentVolumeClaim(context.Background(), pvc.Name, namespace, isCleanUp)
 }
 
 // deployKnServices deploys all services simulateneously and waits for all of them to
@@ -634,15 +606,7 @@
 		eventsCh.Write(models.NewInfoEvent(
 			models.EventStageUndeployingServices, "deleting service %s", svc.Name))
 		if svc.ConfigMap != nil {
-<<<<<<< HEAD
-			err := controller.DeleteConfigMap(ctx, svc.ConfigMap.Name, svc.Namespace)
-=======
-			if isCleanUp {
-				err = controller.DeleteConfigMap(svc.ConfigMap.Name, svc.Namespace, true)
-			} else {
-				err = controller.DeleteConfigMap(svc.ConfigMap.Name, svc.Namespace, false)
-			}
->>>>>>> c4e7f00f
+			err = controller.DeleteConfigMap(ctx, svc.ConfigMap.Name, svc.Namespace, isCleanUp)
 			if err != nil {
 				err = errors.Wrapf(err, "Failed to delete config map %s", svc.ConfigMap.Name)
 				eventsCh.Write(models.NewErrorEvent(
@@ -650,16 +614,7 @@
 				errCh <- err
 			}
 		}
-<<<<<<< HEAD
-		err := controller.DeleteKnativeService(ctx, svc.Name, svc.Namespace, timeout)
-=======
-
-		if isCleanUp {
-			err = controller.DeleteKnativeService(svc.Name, svc.Namespace, timeout, true)
-		} else {
-			err = controller.DeleteKnativeService(svc.Name, svc.Namespace, timeout, false)
-		}
->>>>>>> c4e7f00f
+		err = controller.DeleteKnativeService(ctx, svc.Name, svc.Namespace, timeout, isCleanUp)
 		if err != nil {
 			err = errors.Wrapf(err, "Error when deleting %s", svc.Name)
 			eventsCh.Write(models.NewErrorEvent(
