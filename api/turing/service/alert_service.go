package service

import (
<<<<<<< HEAD
	"bytes"
=======
>>>>>>> b5c1abc2
	"errors"
	"fmt"
	"path"
	"text/template"

	"github.com/gojek/turing/api/turing/config"

	"github.com/gojek/turing/api/turing/config"

	"github.com/gojek/turing/api/turing/log"
	"github.com/gojek/turing/api/turing/models"
	"github.com/jinzhu/gorm"
	"github.com/xanzy/go-gitlab"
	"gopkg.in/yaml.v2"
)

type Metric string

type AlertService interface {
	Save(alert models.Alert, router models.Router, authorEmail string) (*models.Alert, error)
	List(service string) ([]*models.Alert, error)
	FindByID(id uint) (*models.Alert, error)
	Update(alert models.Alert, router models.Router, authorEmail string) error
	Delete(alert models.Alert, router models.Router, authorEmail string) error
	// GetDashboardURL returns the Grafana dashboard URL with router metrics that can be used to debug alerts.
	// If routerVersion is nil, the dashboard should show router metrics for all versions, else
	// the dashboard should show metrics for a particular router version.
	GetDashboardURL(router *models.Router, routerVersion *models.RouterVersion) (string, error)
}

type gitlabOpsAlertService struct {
	db     *gorm.DB       // database client
	gitlab *gitlab.Client // GitLab client
<<<<<<< HEAD
	// mlpService is used to get cluster name and project name for the router that corresponds to the alert
	mlpService MLPService
	// dashboardURLTemplate is a template for grafana dashboard URL that shows router metric.
	// The template will be executed with dashboardURLValue.
	dashboardURLTemplate template.Template
	config               config.AlertConfig
}

// dashboardURLValue will be passed in as argument to execute dashboardURLTemplate.
type dashboardURLValue struct {
	Environment string // environment name where the router is deployed
	Cluster     string // Kubernetes cluster name where the router name is deployed
	Project     string // MLP project name where the router is deployed
	Router      string // router name for the alert
	Revision    string // router revision number
=======
	config config.AlertConfig
>>>>>>> b5c1abc2
}

// Create a new AlertService that can be used with GitOps based on GitLab. It is assumed
// that the continuous integration (CI) jobs configured in GitLab can process the committed alert
// files to register the alerts to the corresponding external alert manager. This CI process
// is out of scope of Turing.
//
// For every alert object created, a yaml file will be created at the following location:
// <gitlab_alert_repo_root>/<gitlabPathPrefix>/<environment>/<team>/<service>/<metric>.yaml
//
// Every alert created will be persisted in the database and the configured
// alert repository in GitLab. In most cases, the alerts persisted in the database will be in sync
// with the alert files in GitLab (as long as the Git files are not manually modified i.e.
// the alert files are only updated by calling this service).
//
<<<<<<< HEAD
func NewGitlabOpsAlertService(db *gorm.DB, mlpService MLPService, config config.AlertConfig) (AlertService, error) {
=======
func NewGitlabOpsAlertService(db *gorm.DB, config config.AlertConfig) (AlertService, error) {
>>>>>>> b5c1abc2
	if config.GitLab == nil {
		return nil, errors.New("missing GitLab AlertConfig")
	}

	gitlabClient, err := gitlab.NewClient(config.GitLab.Token, gitlab.WithBaseURL(config.GitLab.BaseURL))
	if err != nil {
		return nil, fmt.Errorf("failed to create GitLab client required for alerting: %v", err)
<<<<<<< HEAD
	}

	tmpl, err := template.New("dashboardURLTemplate").Parse(config.DashboardURLTemplate)
	if err != nil {
		return nil, fmt.Errorf("failed to parse dashboardUrlTemplate: %v", err)
	}

	return &gitlabOpsAlertService{
		db:                   db,
		gitlab:               gitlabClient,
		mlpService:           mlpService,
		dashboardURLTemplate: *tmpl,
		config:               config,
=======
	}

	return &gitlabOpsAlertService{
		db:     db,
		gitlab: gitlabClient,
		config: config,
>>>>>>> b5c1abc2
	}, nil
}

// Save will persist the alert in the database and the configured GitLab alert repository.
// The Git file creation will be committed by "authorEmail". Save will fail if either GitLab
// or the database is down.
func (service *gitlabOpsAlertService) Save(
	alert models.Alert,
	router models.Router,
	authorEmail string) (*models.Alert, error) {
	if err := alert.Validate(); err != nil {
		return nil, fmt.Errorf("alert is invalid: %s", err)
	}
	if err := service.createInGitLab(alert, router, authorEmail); err != nil {
		return nil, fmt.Errorf("failed to create alert in GitLab: %s", err)
	}
	if err := service.db.Create(&alert).Error; err != nil {
		// If failed to save to DB, we should revert the file creation in GitLab
		if err := service.deleteInGitLab(alert, authorEmail); err != nil {
			log.Errorf("failed to revert alert creation in GitLab, "+
				"file '%s' in GitLab should be deleted manually: %s",
				getGitLabFilePath(service.config.GitLab.PathPrefix, alert), err)
		}
		return nil, fmt.Errorf("failed to create alert in the database: %s", err)
	}
	return service.FindByID(alert.ID)
}

// List the alerts by the service name. No error is returned for empty results.
func (service *gitlabOpsAlertService) List(svc string) ([]*models.Alert, error) {
	alerts := make([]*models.Alert, 0)
	if err := service.db.Where("service = ?", svc).Find(&alerts).Error; err != nil {
		return alerts, fmt.Errorf("failed to list alerts in the database: %s", err)
	}
	return alerts, nil
}

// Find an alert by its ID. An error will be returned if no alert is found.
func (service *gitlabOpsAlertService) FindByID(id uint) (*models.Alert, error) {
	var alert models.Alert
	if err := service.db.Where("id = ?", id).First(&alert).Error; err != nil {
		return nil, fmt.Errorf("failed to find alert with id '%d' in the database: %s", id, err)
	}
	return &alert, nil
}

// Update an alert with the new alert object. The new alert must contain an existing alert ID
// and have all the required fields populated.
func (service *gitlabOpsAlertService) Update(alert models.Alert, router models.Router, authorEmail string) error {
	if err := alert.Validate(); err != nil {
		return fmt.Errorf("alert is invalid: %s", err)
	}
	oldAlert, err := service.FindByID(alert.ID)
	if err != nil {
		return err
	}
	if err := service.updateInGitLab(alert, router, authorEmail); err != nil {
		return err
	}
	if err := service.db.Save(&alert).Error; err != nil {
		// If failed to save to DB, we should revert the update in GitLab
		if err := service.updateInGitLab(*oldAlert, router, authorEmail); err != nil {
			log.Errorf("failed to revert alert update in GitLab, "+
				"file '%s' in GitLab should be reverted to previous state manually: %s",
				getGitLabFilePath(service.config.GitLab.PathPrefix, alert), err)
		}
		return fmt.Errorf("failed to update alert in the database: %s", err)
	}
	return nil
}

// Delete an alert by the ID of the alert object in the argument.
func (service *gitlabOpsAlertService) Delete(alert models.Alert, router models.Router, authorEmail string) error {
	oldAlert, err := service.FindByID(alert.ID)
	if err != nil {
		return err
	}
	if err := service.deleteInGitLab(alert, authorEmail); err != nil {
		return err
	}
	if err := service.db.Delete(&alert).Error; err != nil {
		// If failed to save to DB, we should revert the deletion in GitLab
		if err := service.createInGitLab(*oldAlert, router, authorEmail); err != nil {
			log.Errorf("failed to revert alert deletion in GitLab, "+
				"file '%s' in GitLab should be re-created manually: %s",
				getGitLabFilePath(service.config.GitLab.PathPrefix, alert), err)
		}
		return fmt.Errorf("failed to delete alert in the database: %s", err)
	}
	return nil
}

func (service *gitlabOpsAlertService) GetDashboardURL(
	router *models.Router,
	routerVersion *models.RouterVersion) (string, error) {
	environment, err := service.mlpService.GetEnvironment(router.EnvironmentName)
	if err != nil {
		return "", err
	}

	project, err := service.mlpService.GetProject(router.ProjectID)
	if err != nil {
		return "", err
	}

	var revision string
	if routerVersion != nil {
		revision = fmt.Sprintf("%d", routerVersion.Version)
	} else {
		revision = "$__all"
	}

	value := dashboardURLValue{
		Environment: router.EnvironmentName,
		Cluster:     environment.Cluster,
		Project:     project.Name,
		Router:      router.Name,
		Revision:    revision,
	}

	var buf bytes.Buffer
	err = service.dashboardURLTemplate.Execute(&buf, value)
	if err != nil {
		return "", err
	}

	return buf.String(), nil
}

func (service *gitlabOpsAlertService) createInGitLab(
	alert models.Alert,
	router models.Router,
	authorEmail string) error {
	dashboardURL, err := service.GetDashboardURL(&router, nil)
	if err != nil {
		return err
	}

	alertGroups, err := yaml.Marshal(struct {
		Groups []interface{} `yaml:"groups"`
	}{
<<<<<<< HEAD
		Groups: []interface{}{alert.Group(service.config.PlaybookURL, dashboardURL)},
=======
		Groups: []interface{}{alert.Group(service.config.PlaybookURL)},
>>>>>>> b5c1abc2
	})
	if err != nil {
		return fmt.Errorf("failed to marshal AlertGroup into yaml: %s", err)
	}
	fileContent := string(alertGroups)
	filePath := getGitLabFilePath(service.config.GitLab.PathPrefix, alert)

	commitMessage := fmt.Sprintf("Autogenerated alert for service: %s, team: %s, environment: %s",
		alert.Service, alert.Team, alert.Environment)

	_, _, err = service.gitlab.RepositoryFiles.CreateFile(
		service.config.GitLab.ProjectID,
		filePath,
		&gitlab.CreateFileOptions{
			Branch:        &service.config.GitLab.Branch,
			AuthorEmail:   &authorEmail,
			Content:       &fileContent,
			CommitMessage: &commitMessage,
		},
	)
	if err != nil {
		return err
	}

	return nil
}

func (service *gitlabOpsAlertService) updateInGitLab(
	alert models.Alert,
	router models.Router,
	authorEmail string) error {
	dashboardURL, err := service.GetDashboardURL(&router, nil)
	if err != nil {
		return err
	}

	alertGroups, err := yaml.Marshal(struct {
		Groups []interface{} `yaml:"groups"`
	}{
<<<<<<< HEAD
		Groups: []interface{}{alert.Group(service.config.PlaybookURL, dashboardURL)},
=======
		Groups: []interface{}{alert.Group(service.config.PlaybookURL)},
>>>>>>> b5c1abc2
	})
	if err != nil {
		return fmt.Errorf("failed to marshal AlertGroup into yaml: %s", err)
	}
	fileContent := string(alertGroups)
	filePath := getGitLabFilePath(service.config.GitLab.PathPrefix, alert)

	commitMessage := fmt.Sprintf("Autogenerated alert for service: %s, team: %s, environment: %s",
		alert.Service, alert.Team, alert.Environment)

	_, _, err = service.gitlab.RepositoryFiles.UpdateFile(
		service.config.GitLab.ProjectID,
		filePath,
		&gitlab.UpdateFileOptions{
			Branch:        &service.config.GitLab.Branch,
			AuthorEmail:   &authorEmail,
			Content:       &fileContent,
			CommitMessage: &commitMessage,
		},
	)
	if err != nil {
		return err
	}

	return nil
}

func (service *gitlabOpsAlertService) deleteInGitLab(alert models.Alert, authorEmail string) error {
	filePath := getGitLabFilePath(service.config.GitLab.PathPrefix, alert)
	commitMessage := fmt.Sprintf("Autogenerated alert for service: %s, team: %s, environment: %s",
		alert.Service, alert.Team, alert.Environment)

	_, err := service.gitlab.RepositoryFiles.DeleteFile(
		service.config.GitLab.ProjectID,
		filePath,
		&gitlab.DeleteFileOptions{
			Branch:        &service.config.GitLab.Branch,
			AuthorEmail:   &authorEmail,
			CommitMessage: &commitMessage,
		},
	)
	if err != nil {
		return err
	}

	return nil
}

func getGitLabFilePath(prefix string, alert models.Alert) string {
	return path.Join(
		prefix,
		alert.Environment,
		alert.Team,
		alert.Service,
		fmt.Sprintf("%s.yaml", alert.Metric),
	)
}<|MERGE_RESOLUTION|>--- conflicted
+++ resolved
@@ -1,10 +1,7 @@
 package service
 
 import (
-<<<<<<< HEAD
 	"bytes"
-=======
->>>>>>> b5c1abc2
 	"errors"
 	"fmt"
 	"path"
@@ -38,7 +35,6 @@
 type gitlabOpsAlertService struct {
 	db     *gorm.DB       // database client
 	gitlab *gitlab.Client // GitLab client
-<<<<<<< HEAD
 	// mlpService is used to get cluster name and project name for the router that corresponds to the alert
 	mlpService MLPService
 	// dashboardURLTemplate is a template for grafana dashboard URL that shows router metric.
@@ -54,9 +50,6 @@
 	Project     string // MLP project name where the router is deployed
 	Router      string // router name for the alert
 	Revision    string // router revision number
-=======
-	config config.AlertConfig
->>>>>>> b5c1abc2
 }
 
 // Create a new AlertService that can be used with GitOps based on GitLab. It is assumed
@@ -72,11 +65,7 @@
 // with the alert files in GitLab (as long as the Git files are not manually modified i.e.
 // the alert files are only updated by calling this service).
 //
-<<<<<<< HEAD
 func NewGitlabOpsAlertService(db *gorm.DB, mlpService MLPService, config config.AlertConfig) (AlertService, error) {
-=======
-func NewGitlabOpsAlertService(db *gorm.DB, config config.AlertConfig) (AlertService, error) {
->>>>>>> b5c1abc2
 	if config.GitLab == nil {
 		return nil, errors.New("missing GitLab AlertConfig")
 	}
@@ -84,7 +73,6 @@
 	gitlabClient, err := gitlab.NewClient(config.GitLab.Token, gitlab.WithBaseURL(config.GitLab.BaseURL))
 	if err != nil {
 		return nil, fmt.Errorf("failed to create GitLab client required for alerting: %v", err)
-<<<<<<< HEAD
 	}
 
 	tmpl, err := template.New("dashboardURLTemplate").Parse(config.DashboardURLTemplate)
@@ -98,14 +86,6 @@
 		mlpService:           mlpService,
 		dashboardURLTemplate: *tmpl,
 		config:               config,
-=======
-	}
-
-	return &gitlabOpsAlertService{
-		db:     db,
-		gitlab: gitlabClient,
-		config: config,
->>>>>>> b5c1abc2
 	}, nil
 }
 
@@ -247,11 +227,7 @@
 	alertGroups, err := yaml.Marshal(struct {
 		Groups []interface{} `yaml:"groups"`
 	}{
-<<<<<<< HEAD
 		Groups: []interface{}{alert.Group(service.config.PlaybookURL, dashboardURL)},
-=======
-		Groups: []interface{}{alert.Group(service.config.PlaybookURL)},
->>>>>>> b5c1abc2
 	})
 	if err != nil {
 		return fmt.Errorf("failed to marshal AlertGroup into yaml: %s", err)
@@ -291,11 +267,7 @@
 	alertGroups, err := yaml.Marshal(struct {
 		Groups []interface{} `yaml:"groups"`
 	}{
-<<<<<<< HEAD
 		Groups: []interface{}{alert.Group(service.config.PlaybookURL, dashboardURL)},
-=======
-		Groups: []interface{}{alert.Group(service.config.PlaybookURL)},
->>>>>>> b5c1abc2
 	})
 	if err != nil {
 		return fmt.Errorf("failed to marshal AlertGroup into yaml: %s", err)
