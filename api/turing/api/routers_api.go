package api

import (
	"fmt"
	"net/http"
	"strings"

	mlp "github.com/gojek/mlp/api/client"

	"github.com/caraml-dev/turing/api/turing/api/request"
	"github.com/caraml-dev/turing/api/turing/models"

	"github.com/caraml-dev/turing/api/turing/log"
)

type RoutersController struct {
	BaseController
}

// ListRouters lists all routers configured in the provided project.
// If none are found, an error will be thrown.
func (c RoutersController) ListRouters(
	r *http.Request,
	vars RequestVars, _ interface{},
) *Response {
	// Parse input
	var errResp *Response
	var project *mlp.Project
	if project, errResp = c.getProjectFromRequestVars(vars); errResp != nil {
		return errResp
	}

	// List routers
<<<<<<< HEAD
	routers, err := c.Services.RoutersService.ListRouters(models.ID(project.Id), "")
=======
	routers, err := c.RoutersService.ListRouters(models.ID(project.ID), "")
>>>>>>> b6c5a6c3
	if err != nil {
		return InternalServerError("unable to list routers", err.Error())
	}

	return Ok(routers)
}

// GetRouter gets a router matching the provided routerID.
func (c RoutersController) GetRouter(
	r *http.Request,
	vars RequestVars, _ interface{},
) *Response {
	// Parse input
	var errResp *Response
	var router *models.Router
	if router, errResp = c.getRouterFromRequestVars(vars); errResp != nil {
		return errResp
	}

	// Return router
	return Ok(router)
}

// CreateRouter creates a router from the provided configuration. If there already exists
// a router within the provided project with the same name, this method will throw an error.
// If not, a new Router and associated RouterVersion will be created and deployed.
func (c RoutersController) CreateRouter(
	r *http.Request,
	vars RequestVars,
	body interface{},
) *Response {
	// Parse request vars
	var errResp *Response
	var project *mlp.Project
	if project, errResp = c.getProjectFromRequestVars(vars); errResp != nil {
		return errResp
	}

	request := body.(*request.CreateOrUpdateRouterRequest)

	// check if router already exists
<<<<<<< HEAD
	router, _ := c.Services.RoutersService.FindByProjectAndName(models.ID(project.Id), request.Name)
=======
	router, _ := c.RoutersService.FindByProjectAndName(models.ID(project.ID), request.Name)
>>>>>>> b6c5a6c3
	if router != nil {
		return BadRequest("invalid router name",
			fmt.Sprintf("router with name %s already exists in project %d", request.Name, project.ID))
	}

	_, err := c.Services.MLPService.GetEnvironment(request.Environment)
	if err != nil {
		return BadRequest("invalid environment", fmt.Sprintf("environment %s does not exist", request.Environment))
	}

	// if not, create
<<<<<<< HEAD
	router, err = c.Services.RoutersService.Save(request.BuildRouter(models.ID(project.Id)))
=======
	router, err = c.RoutersService.Save(request.BuildRouter(models.ID(project.ID)))
>>>>>>> b6c5a6c3
	if err != nil {
		return InternalServerError("unable to create router", err.Error())
	}

	// then create the new version
	var routerVersion *models.RouterVersion
	if request.Config == nil {
		return InternalServerError("unable to create router", "router config is empty")
	}

	rVersion, err := request.Config.BuildRouterVersion(
		router,
		c.RouterDefaults,
		c.Services.CryptoService,
		c.Services.ExperimentsService,
		c.Services.EnsemblersService,
	)
	if err == nil {
		// Save router version
		routerVersion, err = c.Services.RouterVersionsService.CreateRouterVersion(rVersion)
	}

	if err != nil {
		errorStrings := []string{err.Error()}
		// Set router status to failed and return error
		router.Status = models.RouterStatusFailed
		router, err = c.Services.RoutersService.Save(router)
		if err != nil {
			errorStrings = append(errorStrings, err.Error())
		}
		return InternalServerError("unable to create router", strings.Join(errorStrings, ". "))
	}

	// deploy the new version
	go func() {
		err := c.Services.RouterDeploymentService.DeployOrRollbackRouter(project, router, routerVersion)
		if err != nil {
			log.Errorf("Error deploying router %s:%s:%d: %v",
				project.Name, router.Name, routerVersion.Version, err)
		}
	}()

	return Ok(router)
}

// UpdateRouter updates a router from the provided configuration. If no router exists
// within the provided project with the provided id, this method will throw an error.
// If the update is valid, a new RouterVersion will be created and deployed.
func (c RoutersController) UpdateRouter(r *http.Request, vars RequestVars, body interface{}) *Response {
	// Parse request vars
	var errResp *Response
	var project *mlp.Project
	var router *models.Router
	if project, errResp = c.getProjectFromRequestVars(vars); errResp != nil {
		return errResp
	}
	if router, errResp = c.getRouterFromRequestVars(vars); errResp != nil {
		return errResp
	}

	request := body.(*request.CreateOrUpdateRouterRequest)

	// Check if the router environment and name are unchanged
	if request.Environment != router.EnvironmentName || request.Name != router.Name {
		return BadRequest("invalid router configuration",
			"Router name and environment cannot be changed after creation")
	}

	// Check if any deployment is in progress, if yes, disallow the update
	if router.Status == models.RouterStatusPending {
		return BadRequest("invalid update request",
			"another version is currently pending deployment")
	}

	// Create new version
	var routerVersion *models.RouterVersion
	if request.Config == nil {
		return InternalServerError("unable to update router", "router config is empty")
	}

	rVersion, err := request.Config.BuildRouterVersion(
		router,
		c.RouterDefaults,
		c.Services.CryptoService,
		c.Services.ExperimentsService,
		c.Services.EnsemblersService,
	)
	if err == nil {
		// Save router version, re-assign the value of err
		routerVersion, err = c.Services.RouterVersionsService.UpdateRouterVersion(rVersion)
	}

	if err != nil {
		return InternalServerError("unable to update router", err.Error())
	}

	// Deploy the new version
	go func() {
		err := c.Services.RouterDeploymentService.DeployOrRollbackRouter(project, router, routerVersion)
		if err != nil {
			log.Errorf("Error deploying router %s:%s:%d: %v",
				project.Name, router.Name, routerVersion.Version, err)
		}
	}()

	return Ok(router)
}

// DeleteRouter deletes a router and all its associated versions.
func (c RoutersController) DeleteRouter(
	r *http.Request,
	vars RequestVars,
	_ interface{},
) *Response {
	// Parse request vars
	var errResp *Response
	var router *models.Router
	if router, errResp = c.getRouterFromRequestVars(vars); errResp != nil {
		return errResp
	}

	// Check if there are any pending or deployed versions, if yes, disallow the delete
	if router.Status == models.RouterStatusPending ||
		router.Status == models.RouterStatusDeployed {
		return BadRequest("invalid delete request", "router is currently deployed. Undeploy it first.")
	}
	pendingRouterVersions, err := c.Services.RouterVersionsService.ListRouterVersionsWithStatus(
		router.ID, models.RouterVersionStatusPending)
	if err != nil {
		return InternalServerError("unable to retrieve router versions", err.Error())
	}
	if len(pendingRouterVersions) > 0 {
		return BadRequest("invalid delete request", "a router version is currently pending deployment")
	}

	err = c.Services.RoutersService.Delete(router)
	if err != nil {
		return InternalServerError("unable to delete router", err.Error())
	}
	return Ok(map[string]int{"id": int(router.ID)})
}

// DeployRouter deploys the current version of the given router into the associated
// kubernetes cluster. If there is no current version, an error is returned.
func (c RoutersController) DeployRouter(
	r *http.Request,
	vars RequestVars,
	body interface{},
) *Response {
	// Parse request vars
	var errResp *Response
	var project *mlp.Project
	var router *models.Router
	if project, errResp = c.getProjectFromRequestVars(vars); errResp != nil {
		return errResp
	}
	if router, errResp = c.getRouterFromRequestVars(vars); errResp != nil {
		return errResp
	}

	// Check if router is already deployed / deploying
	switch router.Status {
	case models.RouterStatusDeployed:
		return BadRequest("invalid deploy request", "router is already deployed")
	case models.RouterStatusPending:
		return BadRequest("invalid deploy request",
			"router is currently deploying, cannot do another deployment")
	}

	// Get the current router version. If nil, it means there is no version of the
	// router to deploy.
	if router.CurrRouterVersion == nil {
		return BadRequest("invalid deploy request", "router has no current configuration")
	}

	// Query router version to load all relationships
	routerVersion, err := c.Services.RouterVersionsService.FindByID(router.CurrRouterVersion.ID)
	if err != nil {
		return NotFound("router version not found", err.Error())
	}

	// Deploy the version asynchronously
	go func() {
		err := c.Services.RouterDeploymentService.DeployOrRollbackRouter(project, router, routerVersion)
		if err != nil {
			log.Errorf("Error deploying router version %s:%s:%d: %v",
				project.Name, router.Name, routerVersion.Version, err)
		}
	}()

	return Accepted(map[string]int{
		"router_id": int(router.ID),
		"version":   int(routerVersion.Version),
	})
}

// UndeployRouter deletes the given router specs from the associated kubernetes cluster
func (c RoutersController) UndeployRouter(
	r *http.Request,
	vars RequestVars,
	body interface{},
) *Response {
	// Parse request vars
	var errResp *Response
	var project *mlp.Project
	var router *models.Router
	if project, errResp = c.getProjectFromRequestVars(vars); errResp != nil {
		return errResp
	}
	if router, errResp = c.getRouterFromRequestVars(vars); errResp != nil {
		return errResp
	}

	// Delete the deployment
	err := c.Services.RouterDeploymentService.UndeployRouter(project, router)
	if err != nil {
		return InternalServerError("unable to undeploy router", err.Error())
	}

	return Ok(map[string]int{"router_id": int(router.ID)})
}

func (c RoutersController) ListRouterEvents(r *http.Request,
	vars RequestVars,
	body interface{},
) *Response {
	// Parse request vars
	var errResp *Response
	var router *models.Router
	if router, errResp = c.getRouterFromRequestVars(vars); errResp != nil {
		return errResp
	}

	// Get events
	events, err := c.Services.EventService.ListEvents(int(router.ID))
	if err != nil {
		return NotFound("events not found", err.Error())
	}
	return Ok(map[string][]*models.Event{"events": events})
}

func (c RoutersController) Routes() []Route {
	return []Route{
		{
			method:  http.MethodGet,
			path:    "/projects/{project_id}/routers",
			handler: c.ListRouters,
		},
		{
			method:  http.MethodGet,
			path:    "/projects/{project_id}/routers/{router_id}",
			handler: c.GetRouter,
		},
		{
			method:  http.MethodPost,
			path:    "/projects/{project_id}/routers",
			body:    request.CreateOrUpdateRouterRequest{},
			handler: c.CreateRouter,
		},
		{
			method:  http.MethodPut,
			path:    "/projects/{project_id}/routers/{router_id}",
			body:    request.CreateOrUpdateRouterRequest{},
			handler: c.UpdateRouter,
		},
		{
			method:  http.MethodDelete,
			path:    "/projects/{project_id}/routers/{router_id}",
			handler: c.DeleteRouter,
		},
		// Deploy / Undeploy router version
		{
			method:  http.MethodPost,
			path:    "/projects/{project_id}/routers/{router_id}/deploy",
			handler: c.DeployRouter,
		},
		{
			method:  http.MethodPost,
			path:    "/projects/{project_id}/routers/{router_id}/undeploy",
			handler: c.UndeployRouter,
		},
		// Router Events
		{
			method:  http.MethodGet,
			path:    "/projects/{project_id}/routers/{router_id}/events",
			handler: c.ListRouterEvents,
		},
	}
}<|MERGE_RESOLUTION|>--- conflicted
+++ resolved
@@ -31,11 +31,7 @@
 	}
 
 	// List routers
-<<<<<<< HEAD
-	routers, err := c.Services.RoutersService.ListRouters(models.ID(project.Id), "")
-=======
-	routers, err := c.RoutersService.ListRouters(models.ID(project.ID), "")
->>>>>>> b6c5a6c3
+	routers, err := c.Services.RoutersService.ListRouters(models.ID(project.ID), "")
 	if err != nil {
 		return InternalServerError("unable to list routers", err.Error())
 	}
@@ -77,11 +73,7 @@
 	request := body.(*request.CreateOrUpdateRouterRequest)
 
 	// check if router already exists
-<<<<<<< HEAD
-	router, _ := c.Services.RoutersService.FindByProjectAndName(models.ID(project.Id), request.Name)
-=======
-	router, _ := c.RoutersService.FindByProjectAndName(models.ID(project.ID), request.Name)
->>>>>>> b6c5a6c3
+	router, _ := c.Services.RoutersService.FindByProjectAndName(models.ID(project.ID), request.Name)
 	if router != nil {
 		return BadRequest("invalid router name",
 			fmt.Sprintf("router with name %s already exists in project %d", request.Name, project.ID))
@@ -93,11 +85,7 @@
 	}
 
 	// if not, create
-<<<<<<< HEAD
-	router, err = c.Services.RoutersService.Save(request.BuildRouter(models.ID(project.Id)))
-=======
-	router, err = c.RoutersService.Save(request.BuildRouter(models.ID(project.ID)))
->>>>>>> b6c5a6c3
+	router, err = c.Services.RoutersService.Save(request.BuildRouter(models.ID(project.ID)))
 	if err != nil {
 		return InternalServerError("unable to create router", err.Error())
 	}
