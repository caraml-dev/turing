--- conflicted
+++ resolved
@@ -22,23 +22,14 @@
 
 // RouterConfig defines the properties of the specific router version
 type RouterConfig struct {
-<<<<<<< HEAD
-	Routes            models.Routes             `json:"routes" validate:"required"`
-	DefaultRouteID    *string                   `json:"default_route_id"`
-	TrafficRules      models.TrafficRules       `json:"rules" validate:"unique=Name,dive"`
-	ExperimentEngine  *ExperimentEngineConfig   `json:"experiment_engine" validate:"required,dive"`
-	ResourceRequest   *models.ResourceRequest   `json:"resource_request"`
-	AutoscalingPolicy *models.AutoscalingPolicy `json:"autoscaling_policy" validate:"omitempty,dive"`
-	Timeout           string                    `json:"timeout" validate:"required"`
-=======
 	Routes             models.Routes              `json:"routes" validate:"required"`
 	DefaultRouteID     *string                    `json:"default_route_id"`
 	DefaultTrafficRule *models.DefaultTrafficRule `json:"default_traffic_rule,omitempty"`
 	TrafficRules       models.TrafficRules        `json:"rules" validate:"unique=Name,dive"`
 	ExperimentEngine   *ExperimentEngineConfig    `json:"experiment_engine" validate:"required,dive"`
 	ResourceRequest    *models.ResourceRequest    `json:"resource_request"`
+	AutoscalingPolicy  *models.AutoscalingPolicy  `json:"autoscaling_policy" validate:"omitempty,dive"`
 	Timeout            string                     `json:"timeout" validate:"required"`
->>>>>>> 3db017d0
 
 	LogConfig *LogConfig `json:"log_config" validate:"required"`
 
