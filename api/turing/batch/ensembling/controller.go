package batchensembling

import (
	"context"
	"encoding/json"
	"errors"
	"fmt"

	apisparkv1beta2 "github.com/GoogleCloudPlatform/spark-on-k8s-operator/pkg/apis/sparkoperator.k8s.io/v1beta2"
	"github.com/gojek/turing/api/turing/batch"
	"github.com/gojek/turing/api/turing/cluster"
	"github.com/gojek/turing/api/turing/config"
	"github.com/gojek/turing/api/turing/log"
	"github.com/gojek/turing/api/turing/models"
	"github.com/gojek/turing/api/turing/service"
	apicorev1 "k8s.io/api/core/v1"
	"sigs.k8s.io/yaml"
)

// SparkApplicationState is the state of the spark application
type SparkApplicationState int

const (
	ensemblingJobApplicationPath = "local:///home/spark/batch-ensembler/main.py"
	// SparkApplicationStateRunning is when the spark application is still running
	SparkApplicationStateRunning = SparkApplicationState(iota)
	// SparkApplicationStateCompleted is when the spark application has completed its run
	SparkApplicationStateCompleted
	// SparkApplicationStateFailed is when the spark application has failed its run
	SparkApplicationStateFailed
	// SparkApplicationStateUnknown is when the spark application state is unknown
	SparkApplicationStateUnknown
)

// CreateEnsemblingJobRequest is a request to run an ensembling job on Kubernetes.
type CreateEnsemblingJobRequest struct {
	EnsemblingJob *models.EnsemblingJob
	Labels        map[string]string
	ImageRef      string
	Namespace     string
}

// EnsemblingController is an interface that exposes the batch ensembling kubernetes controller.
type EnsemblingController interface {
	Create(request *CreateEnsemblingJobRequest) error
	Delete(namespace string, ensemblingJob *models.EnsemblingJob) error
	GetStatus(namespace string, ensemblingJob *models.EnsemblingJob) (SparkApplicationState, error)
}

type ensemblingController struct {
	clusterController cluster.Controller
	mlpService        service.MLPService
	sparkInfraConfig  *config.SparkAppConfig
}

// NewBatchEnsemblingController creates a new batch ensembling controller
func NewBatchEnsemblingController(
	clusterController cluster.Controller,
	mlpService service.MLPService,
	sparkInfraConfig *config.SparkAppConfig,
) EnsemblingController {
	return &ensemblingController{
		clusterController: clusterController,
		mlpService:        mlpService,
		sparkInfraConfig:  sparkInfraConfig,
	}
}

func (c *ensemblingController) Delete(namespace string, ensemblingJob *models.EnsemblingJob) error {
	sa, err := c.clusterController.GetSparkApplication(context.Background(), namespace, ensemblingJob.Name)
	if err != nil {
		c.cleanup(ensemblingJob.Name, namespace)
		// Not found, we do not consider this as an error because its just no further
		// action required on this part.
		return nil
	}
	c.cleanup(ensemblingJob.Name, namespace)
	return c.clusterController.DeleteSparkApplication(context.Background(), namespace, sa.Name)
}

func (c *ensemblingController) GetStatus(
	namespace string,
	ensemblingJob *models.EnsemblingJob,
) (SparkApplicationState, error) {
	sa, err := c.clusterController.GetSparkApplication(context.Background(), namespace, ensemblingJob.Name)
	if err != nil {
		return SparkApplicationStateUnknown, fmt.Errorf("failed to retrieve spark application %v", err)
	}

	state := sa.Status.AppState.State
	if state == apisparkv1beta2.CompletedState {
		return SparkApplicationStateCompleted, nil
	}

	if state == apisparkv1beta2.FailedState {
		return SparkApplicationStateFailed, nil
	}

	if state == apisparkv1beta2.UnknownState {
		return SparkApplicationStateUnknown, nil
	}

	return SparkApplicationStateRunning, nil
}

func (c *ensemblingController) Create(request *CreateEnsemblingJobRequest) error {
	var err error
	defer func() {
		if err != nil {
			c.cleanup(request.EnsemblingJob.Name, request.Namespace)
		}
	}()

	err = c.clusterController.CreateNamespace(context.Background(), request.Namespace)
	if errors.Is(err, cluster.ErrNamespaceAlreadyExists) {
		// This error is ok to ignore because we just need the namespace.
		err = nil
	}

	if err != nil {
		return fmt.Errorf("failed creating namespace %s: %v", request.Namespace, err)
	}

	serviceAccount, err := c.createSparkDriverAuthorization(request.Namespace, request.Labels)
	if err != nil {
		return fmt.Errorf(
			"failed creating spark driver authorization in namespace %s: %v",
			request.Namespace,
			err,
		)
	}

	secretString, err := c.mlpService.GetSecret(
		request.EnsemblingJob.ProjectID,
		request.EnsemblingJob.InfraConfig.GetServiceAccountName(),
	)
	if err != nil {
		return fmt.Errorf(
			"service account %s is not found within %s project: %s",
			request.EnsemblingJob.InfraConfig.GetServiceAccountName(),
			request.Namespace,
			err,
		)
	}

	err = c.createSecret(request, secretString)
	if err != nil {
		return fmt.Errorf(
			"failed creating secret for job %s in namespace %s: %v",
			request.EnsemblingJob.Name,
			request.Namespace,
			err,
		)
	}

	err = c.createJobConfigMap(request.EnsemblingJob, request.Namespace, request.Labels)
	if err != nil {
		return fmt.Errorf(
			"failed creating job specification configmap for job %s in namespace %s: %v",
			request.EnsemblingJob.Name,
			request.Namespace,
			err,
		)
	}

	_, err = c.createSparkApplication(request, serviceAccount)
	if err != nil {
		return fmt.Errorf(
			"failed submitting spark application to spark controller for job %s in namespace %s: %v",
			request.EnsemblingJob.Name,
			request.Namespace,
			err,
		)
	}

	return nil
}

func (c *ensemblingController) createSparkApplication(
	jobRequest *CreateEnsemblingJobRequest,
	serviceAccount *apicorev1.ServiceAccount,
) (*apisparkv1beta2.SparkApplication, error) {
	infraConfig := jobRequest.EnsemblingJob.InfraConfig
	request := &cluster.CreateSparkRequest{
		JobName:            jobRequest.EnsemblingJob.Name,
		JobLabels:          jobRequest.Labels,
		JobImageRef:        jobRequest.ImageRef,
		JobApplicationPath: ensemblingJobApplicationPath,
		JobArguments: []string{
			"--job-spec",
			fmt.Sprintf("%s%s", batch.JobConfigMount, batch.JobConfigFileName),
		},
		JobConfigMount:        batch.JobConfigMount,
		DriverCPURequest:      *infraConfig.GetResources().DriverCpuRequest,
		DriverMemoryRequest:   *infraConfig.GetResources().DriverMemoryRequest,
		ExecutorCPURequest:    *infraConfig.GetResources().ExecutorCpuRequest,
		ExecutorMemoryRequest: *infraConfig.GetResources().ExecutorMemoryRequest,
		ExecutorReplica:       *infraConfig.GetResources().ExecutorReplica,
		ServiceAccountName:    serviceAccount.Name,
		SparkInfraConfig:      c.sparkInfraConfig,
		EnvVars:               jobRequest.EnsemblingJob.InfraConfig.Env,
	}
	return c.clusterController.CreateSparkApplication(context.Background(), jobRequest.Namespace, request)
}

func (c *ensemblingController) createJobConfigMap(
	ensemblingJob *models.EnsemblingJob,
	namespace string,
	labels map[string]string,
) error {
	jobConfigJSON, err := json.Marshal(ensemblingJob.JobConfig)
	if err != nil {
		return err
	}

	jobConfigYAML, err := yaml.JSONToYAML(jobConfigJSON)
	if err != nil {
		return err
	}

	cm := &cluster.ConfigMap{
		Name:     ensemblingJob.Name,
		FileName: batch.JobConfigFileName,
		Data:     string(jobConfigYAML),
		Labels:   labels,
	}
	err = c.clusterController.ApplyConfigMap(context.Background(), namespace, cm)
	if err != nil {
		return err
	}

	return nil
}

func (c *ensemblingController) createSecret(request *CreateEnsemblingJobRequest, secretName string) error {
	secret := &cluster.Secret{
		Name:      request.EnsemblingJob.Name,
		Namespace: request.Namespace,
		Data: map[string]string{
			cluster.ServiceAccountFileName: secretName,
		},
		Labels: request.Labels,
	}
	// I'm not sure why we need to pass in a context here but not other kubernetes cluster functions.
	// Leaving a context.Background() until we figure out what to do with this.
	err := c.clusterController.CreateSecret(context.Background(), secret)
	if err != nil {
		return err
	}

	return nil
}

func (c *ensemblingController) cleanup(jobName string, namespace string) {
<<<<<<< HEAD
	err := c.clusterController.DeleteSecret(context.Background(), jobName, namespace)
=======
	err := c.clusterController.DeleteSecret(jobName, namespace, false)
>>>>>>> 2cf1f579
	if err != nil {
		log.Warnf("failed deleting secret %s in namespace %s: %v", jobName, namespace, err)
	}

<<<<<<< HEAD
	err = c.clusterController.DeleteConfigMap(context.Background(), jobName, namespace)
=======
	err = c.clusterController.DeleteConfigMap(jobName, namespace, false)
>>>>>>> 2cf1f579
	if err != nil {
		log.Warnf("failed deleting job spec %s in namespace %s: %v", jobName, namespace, err)
	}
}

func (c *ensemblingController) createSparkDriverAuthorization(
	namespace string,
	labels map[string]string,
) (*apicorev1.ServiceAccount, error) {
	serviceAccountName, roleName, roleBindingName := createAuthorizationResourceNames(namespace)

	saCfg := &cluster.ServiceAccount{
		Name:      serviceAccountName,
		Namespace: namespace,
		Labels:    labels,
	}
	sa, err := c.clusterController.CreateServiceAccount(context.Background(), namespace, saCfg)
	if err != nil {
		return nil, err
	}

	roleCfg := &cluster.Role{
		Name:        roleName,
		Namespace:   namespace,
		Labels:      labels,
		PolicyRules: cluster.DefaultSparkDriverRoleRules,
	}
	r, err := c.clusterController.CreateRole(context.Background(), namespace, roleCfg)
	if err != nil {
		return nil, err
	}

	roleBindingCfg := &cluster.RoleBinding{
		Name:               roleBindingName,
		Namespace:          namespace,
		Labels:             labels,
		RoleName:           r.Name,
		ServiceAccountName: sa.Name,
	}
	_, err = c.clusterController.CreateRoleBinding(context.Background(), namespace, roleBindingCfg)
	if err != nil {
		return nil, err
	}
	return sa, err
}

func createAuthorizationResourceNames(namespace string) (string, string, string) {
	serviceAccountName := fmt.Sprintf("%s-driver-sa", namespace)
	driverRoleName := fmt.Sprintf("%s-driver-role", namespace)
	driverRoleBindingName := fmt.Sprintf("%s-driver-role-binding", namespace)
	return serviceAccountName, driverRoleName, driverRoleBindingName
}<|MERGE_RESOLUTION|>--- conflicted
+++ resolved
@@ -252,20 +252,12 @@
 }
 
 func (c *ensemblingController) cleanup(jobName string, namespace string) {
-<<<<<<< HEAD
-	err := c.clusterController.DeleteSecret(context.Background(), jobName, namespace)
-=======
-	err := c.clusterController.DeleteSecret(jobName, namespace, false)
->>>>>>> 2cf1f579
+	err := c.clusterController.DeleteSecret(context.Background(), jobName, namespace, false)
 	if err != nil {
 		log.Warnf("failed deleting secret %s in namespace %s: %v", jobName, namespace, err)
 	}
 
-<<<<<<< HEAD
-	err = c.clusterController.DeleteConfigMap(context.Background(), jobName, namespace)
-=======
-	err = c.clusterController.DeleteConfigMap(jobName, namespace, false)
->>>>>>> 2cf1f579
+	err = c.clusterController.DeleteConfigMap(context.Background(), jobName, namespace, false)
 	if err != nil {
 		log.Warnf("failed deleting job spec %s in namespace %s: %v", jobName, namespace, err)
 	}
