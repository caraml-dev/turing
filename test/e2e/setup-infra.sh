#!/usr/bin/env bash

script_dir="$( cd "$( dirname "${BASH_SOURCE[0]}" )" >/dev/null 2>&1 && pwd )"

function install_e2e_tools() {
    concurrent \
        - "Install yq" install_yq \
        - "Install Vault CLI" install_vault_cli \
        - "Install Kind CLI" install_kind_cli
}

function install_yq() {
    wget https://github.com/mikefarah/yq/releases/download/3.4.0/yq_linux_amd64 && \
        sudo install yq_linux_amd64 /usr/local/bin/yq && \
        rm yq_linux_amd64
}

function install_vault_cli() {
    vault_version=${vault_version:-1.5.4}

    wget https://releases.hashicorp.com/vault/${vault_version}/vault_${vault_version}_linux_amd64.zip && \
        unzip vault_${vault_version}_linux_amd64.zip && \
        sudo install vault /usr/local/bin/vault && \
        rm vault_${vault_version}_linux_amd64.zip vault 
}

function install_kind_cli() {
    kind_version=${kind_version:-0.11.1}

    wget https://github.com/kubernetes-sigs/kind/releases/download/v${kind_version}/kind-linux-amd64 && \
        sudo install kind-linux-amd64 /usr/local/bin/kind && \
        rm kind-linux-amd64
}

function install_kubernetes_kind_cluster() {
    workdir=$(pwd)
    cd $script_dir

    kind create cluster --config=kind.config.yaml --wait=5m

    cd $workdir
}

function install_local_docker_registry() {
    docker run --rm --network kind -d -p 5000:5000 --name kind-registry registry:2
    for node in $(kind get nodes); do
      kubectl annotate node "${node}" "kind.x-k8s.io/registry=localhost:5000";
    done
}

function install_istio() {
    istio_version=${istio_version:-1.7.3}

    workdir=$(pwd)
    cd $script_dir

    curl -L https://istio.io/downloadIstio | ISTIO_VERSION=${istio_version} TARGET_ARCH=x86_64 sh -
    export PATH=$PWD/istio-${istio_version}/bin:$PATH
    istioctl install -f istio.minimal-operator.yaml

    rm -rf istio-${istio_version}
    cd $workdir
}

function install_knative_serving_with_istio_controller() {
    knative_version=${knative_version:-0.18.0}

    workdir=$(pwd)
    cd $script_dir

    # Install Knative CRD and Serving core components
    kubectl apply -f https://github.com/knative/serving/releases/download/v${knative_version}/serving-crds.yaml
    kubectl apply -f https://github.com/knative/serving/releases/download/v${knative_version}/serving-core.yaml

    # Ignore resolving tags for local Docker registry
    kubectl -n knative-serving patch configmap/config-deployment \
      --type merge -p '{"data":{"registriesSkippingTagResolving": "localhost:5000"}}'

    # Use "127.0.0.1.nip.io" for DNS suffix, so ingress traffic can be directed correctly
    # to Istio ingress gateway running in the correct node in the Kind cluster.
    kubectl -n knative-serving patch configmap/config-domain \
      --type merge -p '{"data":{"127.0.0.1.nip.io":""}}'

    # Install Knative Istio controller
    kubectl apply -f https://github.com/knative/net-istio/releases/download/v${knative_version}/release.yaml

    kubectl -n knative-serving wait --for=condition=Ready --timeout=90s \
      pod -l serving.knative.dev/release=v${knative_version}

    cd $workdir
}

function install_mlp() {
    mlp_version=${mlp_version:-1.1.0-alpha}

    workdir=$(pwd)
    cd $script_dir

    git clone --single-branch --branch v${mlp_version} https://github.com/gojek/mlp
    helm install mlp ./mlp/chart -f mlp.helm-values.yaml --wait
    kubectl apply -f mlp.ingress.yaml

    # Wait until Istio Ingress controller is ready to serve the new rule
    timeout --foreground 45 bash -c "until curl -s --fail http://mlp.127.0.0.1.nip.io/v1/projects; do sleep 2; done"

    curl \
        --fail -X POST 'http://mlp.127.0.0.1.nip.io/v1/projects' \
        --header 'Content-Type: application/json' \
        --data-raw '{"name": "default","team": "myteam","stream": "mystream"}'

    rm -rf mlp
    cd $workdir
}

function install_vault() {
    vault_helm_chart_version=${vault_helm_chart_version:-0.7.0}

    workdir=$(pwd)
    cd $script_dir

    helm repo add hashicorp https://helm.releases.hashicorp.com
    helm install vault hashicorp/vault -f vault.helm-values.yaml --version=${vault_helm_chart_version} --wait
    kubectl apply -f vault.ingress.yaml

    # Wait until Istio Ingress controller is ready to serve the new rule
    timeout --foreground 45 bash -c "until curl -s --fail http://vault.127.0.0.1.nip.io; do sleep 2; done"

    export VAULT_ADDR=http://vault.127.0.0.1.nip.io
    export VAULT_TOKEN=root

    cat <<EOF | vault kv put secret/kind -
    {
      "master_ip": "kubernetes:443",
      "certs": "$(kind get kubeconfig | yq read - 'clusters[0].cluster.certificate-authority-data' | base64 --decode | awk 1 ORS='\\n')",
      "client_certificate": "$(kind get kubeconfig | yq read - 'users[0].user.client-certificate-data' | base64 --decode | awk 1 ORS='\\n')",
      "client_key": "$(kind get kubeconfig | yq read - 'users[0].user.client-key-data' | base64 --decode | awk 1 ORS='\\n')"
    }
EOF

    cd $workdir
}

function install_merlin() {
    merlin_version=${merlin_version:-0.7.0-alpha}

    workdir=$(pwd)
    cd $script_dir

    git clone --single-branch --branch v${merlin_version} https://github.com/gojek/merlin

    kubectl create secret generic vault-secret \
        --from-literal=address=http://vault:8200 \
        --from-literal=token=root

    helm install merlin ./merlin/charts/merlin -f merlin.helm-values.yaml --wait
    kubectl apply -f merlin.ingress.yaml

    rm -rf merlin
    cd $workdir
}

function build_turing_router_docker_image() {
    workdir="$script_dir/../../engines/router"

    OVERWRITE_VERSION=latest \
    DOCKER_REGISTRY=localhost:5000 \
      make -C "$workdir" build-image

    docker push localhost:5000/turing-router

    make -C "$workdir" clean
}

function build_turing_api_docker_image() {
    workdir="$script_dir/../../api"

    OVERWRITE_VERSION=latest \
    DOCKER_REGISTRY=localhost:5000 \
      make -C "$workdir" build-image

    docker push localhost:5000/turing-api

<<<<<<< HEAD
=======
    make -C "$workdir" clean
}

>>>>>>> d8e0b214
function install_turing() {
    workdir=$(pwd)
    cd "$script_dir/../.."

    kubectl apply -f ./test/e2e/turing.mockserver.yaml
    helm install turing ./infra/charts/turing \
      --set turing.image.registry=${turing_image_registry} \
      --set turing.image.repository=${turing_image_repository} \
      --set turing.image.tag=${turing_image_tag} \
      --set turing.config.RouterDefaults.Image=${turing_router_image} \
      --values ./test/e2e/turing.helm-values.yaml \
      --wait

    kubectl apply -f ./test/e2e/turing.ingress.yaml
    kubectl wait --for=condition=Ready --timeout=1m pod/mockserver

    cd $workdir
}

function clean_up() {
    kind delete cluster 
    docker rm -f kind-registry
}

# concurrent helps with executing bash functions in parallel.
#
# Source from:
# https://raw.githubusercontent.com/themattrix/bash-concurrent/master/concurrent.lib.sh
concurrent() (
    #
    # General Utilities
    #

    __crt__error() {
        echo "ERROR (concurrent): ${1}" 1>&2
        exit 1
    }

    __crt__is_dry_run() {
        [[ -n "${CONCURRENT_DRY_RUN}" ]]
    }

    __crt__hide_failure() {
        "${@}" 2> /dev/null || :
    }

    #
    # Compatibility Check
    #

    if ! declare -g >/dev/null 2>&1; then
        __crt__error "Requires at least Bash version 4.2 for 'declare -g' (you have ${BASH_VERSION:-a different shell})"
    fi

    #
    # Help and Usage
    #

    __crt__help__version='concurrent 2.4.0'

    __crt__help__usage="concurrent - Run tasks in parallel and display pretty output as they complete.

        Usage:
          concurrent \\
              (- TASK COMMAND [ARGS...] | --and-then)... \\
              [--sequential | [(--require-all | (--require TASK)...) \\
                               ( --before-all | ( --before TASK)...)...]]
          concurrent -h | --help
          concurrent --version

        Options:
          -h --help                 Show this help.
          --version                 Show version.
          - TASK COMMAND [ARGS...]  Define a task named TASK for running COMMAND with ARGS.
          --and-then                Insert between tasks to create groups of concurrent tasks.
          --sequential              Each task requires the previous task.
          --require TASK            Require a TASK to complete successfully...
          --before TASK             ...before another TASK.
          --require-all             Shortcut for requiring all tasks.
          --before-all              Given tasks are prerequisites to all others.

        Failed Tasks:
          If a task fails, all dependent tasks (and their dependent tasks, and so on) are
          immediately marked 'SKIP'. The status and output of all failed and skipped tasks
          are displayed at the end. The exit status will be 1.

        Examples:
          # Run three tasks concurrently.
          concurrent \\
              - 'My long task'   sleep 10 \\
              - 'My medium task' sleep 5  \\
              - 'My short task'  sleep 1

          # Run three tasks sequentially.
          concurrent \\
              - 'My long task'   sleep 10 \\
              - 'My medium task' sleep 5  \\
              - 'My short task'  sleep 1  \\
              --sequential

          # Start the medium task *after* the short task succeeds.
          concurrent \\
              - 'My long task'   sleep 10 \\
              - 'My medium task' sleep 5  \\
              - 'My short task'  sleep 1  \\
              --require 'My short task'   \\
              --before  'My medium task'

          # Start the short task after *both* other tasks succeed.
              ...
              --require 'My long task'    \\
              --require 'My medium task'  \\
              --before  'My short task'

          # Start the medium task *and* the long task after the short task succeeds.
              ...
              --require 'My short task'   \\
              --before  'My medium task'  \\
              --before  'My long task'

          # If your command has a '-' argument, you can use a different task delimiter.
          concurrent \\
              + 'My long task'   wget -O - ... \\
              + 'My medium task' sleep 5  \\
              + 'My short task'  sleep 1

        Settable Environment Variables:
          CONCURRENT_DRY_RUN (default: unset)
            Setting this to any non-empty value causes 'dry-run' mode to be enabled.
            In this mode, all task commands are replaced with 'sleep 3'. This is useful
            for testing that the dependencies between tasks are correctly specified.

          CONCURRENT_LIMIT (default: 50)
            Specifies the number of tasks which are allowed to be actively running at
            any time. For unlimited concurrency, set this to an integer less than 1.

          CONCURRENT_COMPACT (default: 0)
            Setting this to a non-zero value causes the 'compact display' mode to be
            activated. In this mode, each task is represented by a single character
            instead of an entire line. This mode is automatically activated if the
            number of tasks exceed the terminal height.

          CONCURRENT_NONINTERACTIVE (default: 0)
            Setting this to a non-zero value causes the 'non-interactive' mode to be
            activated. In this mode, tasks are displayed in the order they finish
            and colors are disabled. This mode is automatically activated if the
            output is not to a tty.

          CONCURRENT_LOG_DIR (default: \$PWD/.logs/\$(date +'%F@%T'))
            Optionally change the directory in which all tasks are logged.

        Informational Environment Variables:
          CONCURRENT_DEPTH
            The current nesting depth of this 'concurrent' instance, starting at 0.

          CONCURRENT_COMMAND
            An array of the arguments being run for a task.

          CONCURRENT_TASK_NAME
            The name of the task being run.

        Requirements:
          bash >= 4.2, cat, cp, date, mkdir, mkfifo, mktemp, mv, sed, tail, tput

        Author:
          Matthew Tardiff <mattrix@gmail.com>

        License:
          MIT

        Version:
          ${__crt__help__version}

        URL:
          https://github.com/themattrix/bash-concurrent"

    __crt__help__display_usage_and_exit() {
       sed 's/^        //' <<< "${__crt__help__usage}"
       exit 0
    }

    __crt__help__display_version_and_exit() {
       echo "${__crt__help__version}"
       exit 0
    }

    if [[ -z "${1}" ]] || [[ "${1}" == '-h' ]] || [[ "${1}" == '--help' ]]; then
        __crt__help__display_usage_and_exit
    elif [[ "${1}" == '--version' ]]; then
        __crt__help__display_version_and_exit
    fi

    __crt__unset_env() {
        # Unset all concurrent-related configuration environment variables.
        unset CONCURRENT_DRY_RUN
    }

    __crt__unset() {
        local sub_namespace=${1}
        if [[ -n "${sub_namespace}" ]]; then
            local namespace="__crt__${sub_namespace}__"
        else
            local namespace="__crt__"
        fi
        # shellcheck disable=SC2046
        unset -f $(compgen -A function "${namespace}")
        # shellcheck disable=SC2046
        unset $(compgen -v "${namespace}")
    }

    __crt__unset 'help'

    #
    # Settings
    #

    __crt__ORIG_PWD=${PWD}
    __crt__ORIG_OLDPWD=${OLDPWD}
    __crt__ORIG_BASHOPTS=${BASHOPTS}
    __crt__ORIG_SHELLOPTS=${SHELLOPTS}

    __crt__set_original_pwd() {
        cd "${__crt__ORIG_PWD}"
        export OLDPWD=${__crt__ORIG_OLDPWD}
    }

    __crt__set_our_shell_options() {
        set -o errexit      # Exit on a failed command...
        set -o pipefail     # ...even if that command is in a pipeline.
        shopt -s nullglob   # Empty glob evaluates to nothing instead of itself
    }

    __crt__set_original_shell_options() {
        __crt__set_our_shell_options
        [[ "${__crt__ORIG_SHELLOPTS}" == *errexit*  ]] || set +o errexit
        [[ "${__crt__ORIG_SHELLOPTS}" == *pipefail* ]] || set +o pipefail
        [[ "${__crt__ORIG_BASHOPTS}"  == *nullglob* ]] || shopt -u nullglob
    }

    __crt__set_our_shell_options

    #
    # Task Management
    #

    __crt__is_task_started() {
        [[ -z "${__crt__pending[${1}]}" ]]
    }

    __crt__is_task_done() {
        [[ -n "${__crt__codes[${1}]}" ]]
    }

    __crt__are_all_tasks_done() {
        [[ "${__crt__running_task_count}" -eq 0 ]]
    }

    __crt__is_task_running() {
        __crt__is_task_started "${1}" && ! __crt__is_task_done "${1}"
    }

    __crt__is_under_concurrent_limit() {
        [[ "${CONCURRENT_LIMIT}" -lt 1 || "${__crt__running_task_count}" -lt "${CONCURRENT_LIMIT}" ]]
    }

    __crt__clear_event_pipe() {
        > "${__crt__event_pipe}"
    }

    __crt__name_index() {
        local name=${1}
        local i
        for i in "${!__crt__names[@]}"; do
            if [[ "${__crt__names[${i}]}" == "${name}" ]]; then
                printf '%s' "${i}"
                return
            fi
        done
        __crt__error "Failed to find task named '${name}'"
    }

    __crt__is_task_allowed_to_start() {
        # A task is allowed to start if:
        #   1. it has not already started, and if
        #   2. all prereq tasks have succeeded, and if
        #   3. the process has not been interrupted.
        # If any prereqs have failed or have been skipped, then this task will
        # be skipped.

        local task=${1}
        if __crt__is_task_started "${task}"; then
            return 1  # cannot start again
        fi

        local requires
        local prereqs="__crt__prereqs_${task}[@]"
        for requires in "${!prereqs}"; do
            if [[ -z "${__crt__codes[${requires}]}" ]]; then
                return 1
            elif [[ "${__crt__codes[${requires}]}" != "0" ]]; then
                __crt__skip_task "${task}" "${__crt__names[${requires}]}"
                return 1
            fi
        done

        if [[ "${__crt__interrupted}" -eq 1 ]]; then
            __crt__mark_task_as_interrupted "${task}"
            return 1
        fi

        # All prereqs succeeded! This task can be started.
    }

    __crt__mark_task_with_code() {
        local task=${1}
        local code=${2}
        echo "task:${task}:${code}" >> "${__crt__event_pipe}"
    }

    __crt__task_runner() (
        # Do not create real variables for these so that they do not override
        # names from the parent script.
        # $1: task index
        # $2: command args array
        # $3: status dir
        # $4: event pipe
        set -- "${1}" "__crt__command_${1}[@]" "${__crt__status_dir}" "${__crt__event_pipe}"

        # Copy the command over since we're unsetting the __crt__ variables.
        CONCURRENT_COMMAND=("${!2}")

        # Reset any existing signal handlers.
        trap -- - INT EXIT

        # Allow nested tasks to refer to parent tasks.
        CONCURRENT_TASK_NAME+=("${__crt__names[${1}]}")
        export CONCURRENT_TASK_NAME

        set +o errexit  # a failure of the command should not exit the task
        (
            __crt__set_original_pwd
            __crt__set_original_shell_options
            __crt__unset_env
            __crt__unset

            "${CONCURRENT_COMMAND[@]}" 3>&1 &> "${3}/${1}" < /dev/null |
            while read -r meta; do
                printf "meta:%d:%s\n" "${1}" "${meta}" >> "${4}"
            done
            exit "${PIPESTATUS[0]}"
        )
        code=$?
        set -o errexit  # ...but other failures should

        __crt__mark_task_with_code "${1}" "${code}"
    )

    __crt__mark_task_as_started() {
        if [[ -n "${__crt__pending[${1}]}" ]]; then
            unset "__crt__pending[${1}]"
            (( __crt__running_task_count++ )) || :
        fi
    }

    __crt__mark_task_as_stopped() {
        local index=${1}
        local code=${2}

        if [[ -z "${__crt__codes[${index}]}" ]]; then
            (( __crt__running_task_count-- )) || :
            if   [[ "${code}" == '0'    ]]; then (( __crt__success_task_count++ ))     || :
            elif [[ "${code}" == 'skip' ]]; then (( __crt__skipped_task_count++ ))     || :
            elif [[ "${code}" == 'int'  ]]; then (( __crt__interrupted_task_count++ )) || :
            else                                 (( __crt__failure_task_count++ ))     || :
            fi
        fi
    }

    __crt__start_task() {
        __crt__task_runner "${1}" &
        __crt__mark_task_as_started "${1}"
        __crt__draw_status "${1}" running
    }

    __crt__start_all_tasks() {
        __crt__draw_initial_tasks
        __crt__move_cursor_to_top
        __crt__start_allowed_tasks
    }

    __crt__mark_task_as_interrupted() {
        __crt__mark_task_as_started "${1}"
        printf '[INTERRUPTED]\n' >> "${__crt__status_dir}/${1}"
        printf 'task:%d:int\n' "${1}" >> "${__crt__event_pipe}"
    }

    __crt__mark_all_running_tasks_as_interrupted() {
        local i
        for (( i = 0; i < __crt__task_count; i++ )); do
            if __crt__is_task_running "${i}"; then
                __crt__mark_task_as_interrupted "${i}"
            fi
        done
    }

    __crt__skip_task() {
        __crt__mark_task_as_started "${1}"
        echo "[SKIPPED] Prereq '${2}' failed or was skipped" > "${__crt__status_dir}/${1}"
        __crt__mark_task_with_code "${1}" skip
    }

    __crt__start_allowed_tasks() {
        local __crt__i
        for __crt__i in "${__crt__pending[@]}"; do
            __crt__is_under_concurrent_limit || break
            if __crt__is_task_allowed_to_start "${__crt__i}"; then
                __crt__start_task "${__crt__i}"
            fi
        done
    }

    __crt__save_stdin_stream() {
        exec 4<&0  # duplicate stdin stream to fd 4
    }

    __crt__restore_stdin_stream() {
        exec 0<&4  # restore original stdin stream from fd 4
    }

    __crt__wait_for_all_tasks() {
        __crt__start_animation
        __crt__save_stdin_stream
        __crt__run_event_loop
        __crt__status_cleanup
        __crt__stop_animation
        wait  # wait for all (completed) tasks
        __crt__restore_stdin_stream
    }

    __crt__run_event_loop() {
        # Main event loop! Each line read from the event pipe is an event to
        # handle. We can exit the loop once all tasks have completed.
        local __crt__event
        local __crt__tail_pipe="${__crt__status_dir}/tail-pipe"

        rm -f  "${__crt__tail_pipe}"
        mkfifo "${__crt__tail_pipe}"

        tail -n +0 -f "${__crt__event_pipe}" >> "${__crt__tail_pipe}" &
        __crt__tail_pid=$!

        while read -r __crt__event; do
            if [[ "${__crt__event}" == task:* ]]; then
                __crt__handle_done_task "${__crt__event#task:}"
                if __crt__are_all_tasks_done; then
                    break
                fi
            elif [[ "${__crt__event}" == anim:* ]]; then
                __crt__update_running_status_frames
            elif [[ "${__crt__event}" == meta:* ]]; then
                __crt__manage_meta "${__crt__event#meta:}"
            fi
        done < "${__crt__tail_pipe}"

        __crt__cleanup_event_loop
    }

    __crt__cleanup_event_loop() {
        if [[ -n "${__crt__tail_pid}" ]]; then
            __crt__hide_failure kill "${__crt__tail_pid}"
            __crt__hide_failure wait "${__crt__tail_pid}"
        fi
    }

    __crt__handle_done_task() {
        local index=${1%%:*}
        local code=${1#*:}
        __crt__mark_task_as_stopped "${index}" "${code}"
        __crt__codes["${index}"]=${code}
        __crt__draw_status "${index}" "${code}"
        cp -- "${__crt__status_dir}/${index}" "${CONCURRENT_LOG_DIR}/${index}. ${__crt__names[${index}]//\//-} (${code}).log"
        if [[ "${code}" != "0" ]]; then
            __crt__final_status=1
        fi
        __crt__start_allowed_tasks
    }

    __crt__manage_meta() {
        local index=${1%%:*}
        local meta=${1#*:}
        __crt__meta["${index}"]=${meta}
        __crt__draw_meta "${index}"
    }

    #
    # Argument Parsing
    #

    __crt__names=()        # task names by index
    __crt__meta=()         # metadata strings by index
    __crt__pending=()      # indexes of tasks which haven't been started yet
    __crt__codes=()        # task exit codes (unset, 0-255, 'skip', or 'int') by index
    __crt__groups=()       # array of task indexes before which --and-then flags were specified
    __crt__task_count=0    # total number of tasks
    __crt__final_status=0  # 0 if all tasks succeeded, 1 otherwise
    __crt__interrupted=0   # 1 if script has been interrupted, 0 otherwise

    # Only allow this many tasks running at a time.
    export CONCURRENT_LIMIT=${CONCURRENT_LIMIT:-50}
    __crt__running_task_count=0

    __crt__success_task_count=0
    __crt__failure_task_count=0
    __crt__skipped_task_count=0
    __crt__interrupted_task_count=0

    # Arrays of command arguments by task index <T>:
    #   __crt__command_<T>=(...)
    #
    # Arrays of prerequisite task indices by task index <T>:
    #   __crt__prereqs_<T>=(...)
    #
    # These are dynamically created during argument parsing since bash doesn't
    # have a concept of nested lists.

    __crt__args__task_delimiter=${1}

    __crt__args__is_task_flag()        { [[ "${1}" == "${__crt__args__task_delimiter}" ]]; }
    __crt__args__is_group_flag()       { [[ "${1}" == "--and-then"    ]]; }
    __crt__args__is_require_flag()     { [[ "${1}" == "--require"     ]]; }
    __crt__args__is_require_all_flag() { [[ "${1}" == "--require-all" ]]; }
    __crt__args__is_before_flag()      { [[ "${1}" == "--before"      ]]; }
    __crt__args__is_before_all_flag()  { [[ "${1}" == "--before-all"  ]]; }
    __crt__args__is_sequential_flag()  { [[ "${1}" == "--sequential"  ]]; }

    __crt__args__is_flag_starting_section() {
        __crt__args__is_task_flag "${1}" ||
        __crt__args__is_group_flag "${1}" ||
        __crt__args__is_require_flag "${1}" ||
        __crt__args__is_require_all_flag "${1}" ||
        __crt__args__is_sequential_flag "${1}"
    }

    __crt__args__is_item_in_array() {
        local item_to_find=${1}
        local array_name="${2}[@]"
        local i
        for i in "${!array_name}"; do
            if [[ "${i}" == "${item_to_find}" ]]; then return 0; fi
        done
        return 1
    }

    __crt__args__get_tasks_not_in() {
        local these_tasks=${1}
        local other_tasks=()
        local i

        for (( i = 0; i < __crt__task_count; i++ )); do
            __crt__args__is_item_in_array "${i}" "${these_tasks}" || other_tasks=(${other_tasks[@]} ${i})
        done

        __crt__args__fn_result=("${other_tasks[@]}")
    }

    __crt__args__assign_sequential_prereqs() {
        local i
        for (( i = 1; i < __crt__task_count; i++ )); do
            declare -g -a "__crt__prereqs_${i}=($(( i - 1 )))"
        done
    }

    __crt__args__handle_task_flag() {
        set -- "${remaining_args[@]}"

        shift; (( $# )) || __crt__error "expected task name after '-'"
        __crt__names+=("${1}")
        shift; (( $# )) || __crt__error "expected command after task name"
        local args=()
        while (( $# )) && ! __crt__args__is_flag_starting_section "${1}"; do
            args+=("${1}")
            shift
        done
        if __crt__is_dry_run; then
            args=(sleep 3)  # DRY RUN: Sleep for 3 seconds instead of running a real command.
        fi
        declare -g -a "__crt__command_${__crt__task_count}=(\"\${args[@]}\")"
        __crt__pending+=("${__crt__task_count}")
        (( __crt__task_count++ )) || :

        remaining_args=("${@}")
    }

    __crt__args__handle_group_flag() {
        set -- "${remaining_args[@]}"
        shift
        __crt__groups+=("${__crt__task_count}")
        remaining_args=("${@}")
    }

    __crt__args__handle_sequential_flag() {
        set -- "${remaining_args[@]}"
        shift
        __crt__args__assign_sequential_prereqs
        remaining_args=("${@}")
    }

    __crt__args__handle_require_flag() {
        set -- "${remaining_args[@]}"

        local require
        local before

        while (( $# )) && __crt__args__is_require_flag "${1}"; do
            shift; (( $# )) || __crt__error "expected task name after '--require'"
            require=(${require[@]} $(__crt__name_index "${1}"))
            shift
        done

        if __crt__args__is_before_all_flag "${1}"; then
            shift
            __crt__args__get_tasks_not_in 'require'; before=("${__crt__args__fn_result[@]}")
            local b
            for b in "${before[@]}"; do
                declare -g -a "__crt__prereqs_${b}=(\${require[@]})"
            done
        elif __crt__args__is_before_flag "${1}"; then
            while (( $# )) && __crt__args__is_before_flag "${1}"; do
                shift; (( $# )) || __crt__error "expected task name after '--before'"
                before=$(__crt__name_index "${1}")
                shift
                if __crt__args__is_item_in_array "${before}" "require"; then
                    __crt__error "task cannot require itself"
                fi
                declare -g -a "__crt__prereqs_${before}=(\${__crt__prereqs_${before}[@]} \${require[@]})"
            done
        else
            __crt__error "expected '--before' or '--before-all' after '--require-all'"
        fi

        remaining_args=("${@}")
    }

    __crt__args__handle_require_all_flag() {
        set -- "${remaining_args[@]}"

        local require
        local before

        shift
        if __crt__args__is_before_all_flag "${1}"; then
            shift
            __crt__args__assign_sequential_prereqs  # --require-all --before-all is the same as --sequential
        elif __crt__args__is_before_flag "${1}"; then
            before=()
            while (( $# )) && __crt__args__is_before_flag "${1}"; do
                shift; (( $# )) || __crt__error "expected task name after '--before'"
                before=(${before[@]} $(__crt__name_index "${1}"))
                shift
            done
            __crt__args__get_tasks_not_in 'before'; require=("${__crt__args__fn_result[@]}")
            local b
            for b in "${before[@]}"; do
                declare -g -a "__crt__prereqs_${b}=(\${require[@]})"
            done
        else
            __crt__error "expected '--before' or '--before-all' after '--require-all'"
        fi

        remaining_args=("${@}")
    }

    __crt__args__resolve_group_prereqs() {
        local curr_index
        local task_index
        local curr_group
        local next_group
        local prev_group=0

        # All tasks in group N are prereqs for all tasks in group N+1. If N+1
        # does not exist, use the task count instead.
        for (( curr_index = 0; curr_index < ${#__crt__groups[@]}; curr_index++ )); do
            curr_group=${__crt__groups[${curr_index}]}
            next_group=${__crt__groups[$(( curr_index + 1 ))]:-${__crt__task_count}}
            for (( task_index = curr_group; task_index < next_group; task_index++ )); do
                declare -g -a "__crt__prereqs_${task_index}=(\${__crt__prereqs_${task_index}[@]} {${prev_group}..$(( curr_group - 1 ))})"
            done
            prev_group=${curr_group}
        done

        # No longer need this array up in our business.
        unset __crt__groups
    }

    __crt__args__ensure_no_requirement_loops() (
        # We will do a lightweight dry-run through all of the tasks and make sure we
        # do not get stuck anywhere.
        tasks_started=0

        is_task_allowed_to_start() {
            local task=${1}
            [[ -n "${__crt__pending[${task}]}" ]] || return 1
            local requires
            local prereqs="__crt__prereqs_${task}[@]"
            for requires in "${!prereqs}"; do
                [[ -z "${__crt__pending[${requires}]}" ]] || return 1
            done
        }

        start_allowed_tasks() {
            tasks_started=0
            local i
            for i in "${__crt__pending[@]}"; do
                if is_task_allowed_to_start "${i}"; then
                    start_task "${i}"
                    (( tasks_started++ )) || :
                fi
            done
        }

        start_task() {
            unset "__crt__pending[${1}]"
        }

        while true; do
            start_allowed_tasks
            [[ "${#__crt__pending[@]}" != 0 ]] || break
            [[ "${tasks_started}" -gt 0 ]] || __crt__error "detected requirement loop"
        done
    )

    __crt__args__parse() {
        local remaining_args=("${@}")

        while (( ${#remaining_args} )); do
            if __crt__args__is_task_flag "${remaining_args[0]}"; then
                __crt__args__handle_task_flag
            elif __crt__args__is_group_flag "${remaining_args[0]}"; then
                __crt__args__handle_group_flag
            elif __crt__args__is_require_flag "${remaining_args[0]}"; then
                __crt__args__handle_require_flag
            elif __crt__args__is_require_all_flag "${remaining_args[0]}"; then
                __crt__args__handle_require_all_flag
            elif __crt__args__is_sequential_flag "${remaining_args[0]}"; then
                __crt__args__handle_sequential_flag
            else
                __crt__error "unexpected argument '${remaining_args[0]}'"
            fi
        done

        __crt__args__resolve_group_prereqs
        __crt__args__ensure_no_requirement_loops
        __crt__unset 'args'
    }

    __crt__args__parse "${@}"

    #
    # Status Updates
    #

    # Default to an interactive status display.
    export CONCURRENT_NONINTERACTIVE=${CONCURRENT_NONINTERACTIVE:-0}

    # If the terminal isn't attached to a tty, disable the interactive display.
    [[ -t 1 ]] || export CONCURRENT_NONINTERACTIVE=1

    # Keep track of how far we're nested inside concurrent instances.
    export CONCURRENT_DEPTH=${CONCURRENT_DEPTH:--1}
    (( CONCURRENT_DEPTH++ )) || :

    # Default versions of these functions which can be overwritten later.
    __crt__draw_meta                () { :; }
    __crt__start_animation          () { :; }
    __crt__stop_animation           () { :; }
    __crt__enable_echo              () { :; }
    __crt__disable_echo             () { :; }
    __crt__draw_initial_tasks       () { :; }
    __crt__move_cursor_to_top       () { :; }
    __crt__move_cursor_below_status () { :; }
    __crt__draw_status              () { :; }
    __crt__hide_cursor              () { :; }
    __crt__show_cursor              () { :; }

    if [[ "${CONCURRENT_NONINTERACTIVE}" != "0" ]]; then

        __crt__draw_status() {
            # ${1} (index) is irrelevant
            local code=${2}
            __crt__draw_task "${code}"
        }

        __crt__draw_task() {
            local code=${1}
            if   [[ "${code}" == "running" ]]; then return 0
            elif [[ "${code}" == "int"     ]]; then printf " %s " 'SIGINT'
            elif [[ "${code}" == "skip"    ]]; then printf " %s " ' SKIP '
            elif [[ "${code}" == "0"       ]]; then printf " %s " '  OK  '
            else                                    printf " %s " 'FAILED'
            fi
            printf "%s %s\n" "${__crt__names[${index}]}" "${__crt__meta[${index}]}"
        }

    elif [[ "${CONCURRENT_DEPTH}" -le 0 ]]; then

        __crt__disable_echo() {
            # Disable local echo so the user can't mess up the pretty display.
            stty -echo
        }

        __crt__enable_echo() {
            # Enable local echo so user can type again. (Simply exiting the subshell
            # is not sufficient to reset this, which is surprising.)
            stty echo
        }

        __crt__hide_cursor() {
            tput civis
        }

        __crt__show_cursor() {
            tput cnorm
        }

        __crt__txtred='\e[0;31m' # Red
        __crt__txtgrn='\e[0;32m' # Green
        __crt__txtylw='\e[0;33m' # Yellow
        __crt__txtblu='\e[0;34m' # Blue
        __crt__txtbld='\e[1m'    # Bold
        __crt__txtrst='\e[0m'    # Text Reset
        __crt__txtclr='\e[0K'    # Clear to end of line

        export CONCURRENT_COMPACT=${CONCURRENT_COMPACT:-0}

        __crt__use_compact_status() {
            [[ "${CONCURRENT_COMPACT}" != "0" || "${__crt__task_count}" -ge "$(tput lines)" ]]
        }

        if __crt__use_compact_status; then
            __crt__cols=$(tput cols)

            __crt__draw_initial_tasks() {
                # task lines + most recent update lines + summary lines
                local rows=$(( __crt__task_count / __crt__cols + 4 ))
                local row
                for (( row = 0; row < rows; row++ )); do echo; done
                tput cuu "${rows}"
                tput sc
            }

            __crt__move_cursor_to_top() {
                tput rc
            }

            __crt__move_cursor_to_first_task() {
                __crt__move_cursor_to_top
                tput cud 2
            }

            __crt__requires_newline_after_tasks() {
                [[ $(( __crt__task_count % __crt__cols )) -ne 0 ]]
            }

            if __crt__requires_newline_after_tasks; then
                __crt__move_cursor_below_tasks() {
                    __crt__move_cursor_to_index "${__crt__task_count}"
                    echo
                }
            else
                __crt__move_cursor_below_tasks() {
                    __crt__move_cursor_to_index "${__crt__task_count}"
                }
            fi

            __crt__move_cursor_below_status() {
                __crt__move_cursor_below_tasks
                echo
                tput el
                tput cuu 1
            }

            __crt__move_cursor_to_index() {
                local index=${1}
                local col=$(( index % __crt__cols ))
                local row=$(( index / __crt__cols ))
                __crt__move_cursor_to_first_task
                [[ "${col}" -eq 0 ]] || tput cuf "${col}"
                [[ "${row}" -eq 0 ]] || tput cud "${row}"
            }

            __crt__draw_status() {
                local index=${1}
                local code=${2}
                __crt__move_cursor_to_top
                __crt__draw_summary
                __crt__move_cursor_to_index "${index}"
                __crt__draw_task "${code}"
                __crt__move_cursor_below_tasks
                [[ "${code}" == "running" ]] || __crt__draw_recent_verbose_task "${index}" "${code}"
                __crt__move_cursor_to_top
            }

            __crt__draw_task() {
                local code=${1}
                if   [[ "${code}" == "int"     ]]; then printf "${__crt__txtred}%c${__crt__txtrst}" '!'
                elif [[ "${code}" == "skip"    ]]; then printf "${__crt__txtylw}%c${__crt__txtrst}" '-'
                elif [[ "${code}" == "running" ]]; then printf "${__crt__txtblu}%c${__crt__txtrst}" '>'
                elif [[ "${code}" == "0"       ]]; then printf '.'
                else                                    printf "${__crt__txtred}%c${__crt__txtrst}" 'X'
                fi
            }

            __crt__draw_recent_verbose_task() {
                local index=${1}
                local code=${2}
                local meta=${__crt__meta[${index}]}
                if   [[ "${code}" == "int"     ]]; then printf "\n ${__crt__txtred}%s${__crt__txtrst} " 'SIGINT'
                elif [[ "${code}" == "skip"    ]]; then printf "\n ${__crt__txtylw}%s${__crt__txtrst} " ' SKIP '
                elif [[ "${code}" == "0"       ]]; then printf "\n ${__crt__txtgrn}%s${__crt__txtrst} " '  OK  '
                else                                    printf "\n ${__crt__txtred}%s${__crt__txtrst} " 'FAILED'
                fi
                printf "%s" "${__crt__names[${index}]}"
                if [[ -n "${meta}" ]]; then printf " ${__crt__txtbld}%s${__crt__txtrst}" "${meta}"
                fi
                tput el  # clear to the end of the line in case the task previously displayed was longer
            }

            __crt__draw_summary() {
                local percent=$(( ${#__crt__codes[@]} * 100 / __crt__task_count ))
                local success="  ${__crt__success_task_count} passed"
                local failure
                local skipped
                local interrupted
                [[ "${__crt__failure_task_count}"     -eq 0 ]] || failure="  ${__crt__failure_task_count} failed"
                [[ "${__crt__skipped_task_count}"     -eq 0 ]] || skipped="  ${__crt__skipped_task_count} skipped"
                [[ "${__crt__interrupted_task_count}" -eq 0 ]] || interrupted="  ${__crt__interrupted_task_count} interrupted"
                printf " %3d%% %s%s%s%s\n\n" \
                    "${percent}" \
                    "${success}" \
                    "${failure}" \
                    "${skipped}" \
                    "${interrupted}"
            }
        else
            __crt__seconds_between_frames=1.0
            __crt__running_status_current_frame=0
            __crt__running_status_frames=(
                " ${__crt__txtblu}    =>${__crt__txtrst} "
                " ${__crt__txtblu}     >${__crt__txtrst} "
            )

            __crt__start_animation() {
                __crt__update_running_status_frames
                while true; do
                    sleep "${__crt__seconds_between_frames}"
                    echo "anim:" >> "${__crt__event_pipe}"
                done &
                __crt__animation_pid=$!
            }

            __crt__stop_animation() {
                __crt__hide_failure kill "${__crt__animation_pid}"
                __crt__hide_failure wait "${__crt__animation_pid}"
            }

            __crt__move_cursor_to_top() {
                tput cuu "${__crt__task_count}"
                tput sc
            }

            __crt__move_cursor_below_tasks() {
                tput cud "${__crt__task_count}"
                tput sc
            }

            __crt__move_cursor_below_status() {
                __crt__move_cursor_below_tasks
            }

            __crt__draw_initial_tasks() {
                local i
                for (( i = 0; i < __crt__task_count; i++ )); do
                    echo "        ${__crt__names[${i}]}"
                done
            }

            __crt__move_cursor_to_index() {
                local index=${1}
                [[ "${index}" -eq 0 ]] || tput cud "${index}"
            }

            __crt__draw_status() {
                local index=${1}
                local code=${2}
                tput rc
                __crt__move_cursor_to_index "${index}"
                __crt__draw_task "${code}"
                tput rc
            }

            __crt__draw_task() {
                local code=${1}
                if   [[ "${code}" == "running" ]]; then __crt__draw_running_status
                elif [[ "${code}" == "int"     ]]; then printf " ${__crt__txtred}%s${__crt__txtrst} " 'SIGINT'
                elif [[ "${code}" == "skip"    ]]; then printf " ${__crt__txtylw}%s${__crt__txtrst} " ' SKIP '
                elif [[ "${code}" == "0"       ]]; then printf " ${__crt__txtgrn}%s${__crt__txtrst} " '  OK  '
                else                                    printf " ${__crt__txtred}%s${__crt__txtrst} " 'FAILED'
                fi
            }

            __crt__draw_running_status() {
                # shellcheck disable=SC2059
                printf "${__crt__running_status_frames[${__crt__running_status_current_frame}]}"
            }

            __crt__draw_meta() {
                local index=${1}
                tput rc
                __crt__move_cursor_to_index "${index}"
                tput cuf 8  # move past status
                printf "%s ${__crt__txtbld}%s${__crt__txtrst}${__crt__txtclr}" "${__crt__names[${index}]}" "${__crt__meta[${index}]}"
                tput rc
            }

            __crt__update_running_status_frames() {
                local i
                for (( i = 0; i < __crt__task_count; i++ )); do
                    if __crt__is_task_running "${i}"; then
                        __crt__draw_status "${i}" running
                    fi
                done
                __crt__running_status_current_frame=$((
                    (__crt__running_status_current_frame + 1) % ${#__crt__running_status_frames[@]}
                ))
            }
        fi
    fi

    __crt__indent() {
        sed 's/^/    /' "${@}"
    }

    __crt__print_failures() {
        cd "${__crt__status_dir}"
        local i
        for (( i = 0; i < __crt__task_count; i++ )); do
            if [[ "${__crt__codes[${i}]}" != '0' ]]; then
                printf "\n['%s' failed with exit status %s]\n" "${__crt__names[${i}]}" "${__crt__codes[${i}]}"
                __crt__indent "${i}"
            fi
        done
    }

    __crt__print_log_location() {
        if [[ "${__crt__final_status}" != "0" && "${CONCURRENT_DEPTH}" -eq 0 ]]; then
            printf '\nLogs for all tasks can be found in:\n    %s\n' "${CONCURRENT_LOG_DIR}/"
        fi
    }

    __crt__status_cleanup() {
        trap -- - INT  # no longer need special sigint handling
        __crt__move_cursor_below_status
        __crt__print_failures
        __crt__print_log_location
    }

    #
    # Signal Handling/General Cleanup
    #

    __crt__exit_by_signal() {
        # Proper sigint handling: http://www.cons.org/cracauer/sigint.html
        local signal=${1}
        # shellcheck disable=SC2064
        trap -- - "${signal}"    # reset the signal
        kill "-${signal}" -- $$  # re-raise the signal
        exit 255                 # don't resume the script
    }

    __crt__handle_exit() {
        rm -rf "${__crt__status_dir}"
        __crt__hide_failure __crt__restore_stdin_stream
        __crt__hide_failure __crt__enable_echo
        __crt__hide_failure __crt__show_cursor
    }

    __crt__handle_sigint() {
        CONCURRENT_LIMIT=-1
        __crt__interrupted=1
        __crt__clear_event_pipe
        __crt__cleanup_event_loop
        __crt__mark_all_running_tasks_as_interrupted
        __crt__run_event_loop
        __crt__status_cleanup
        __crt__stop_animation
        __crt__hide_failure wait
        __crt__exit_by_signal INT
    }

    export CONCURRENT_LOG_DIR=${CONCURRENT_LOG_DIR:-${PWD}/.logs/$(date +'%F@%T')}
    mkdir -p "${CONCURRENT_LOG_DIR}"

    __crt__disable_echo || __crt__error 'Must be run in the foreground of an interactive shell!'
    __crt__status_dir=$(mktemp -d "${TMPDIR:-/tmp}/concurrent.lib.sh.XXXXXXXXXXX")
    __crt__event_pipe="${__crt__status_dir}/event-pipe"
    __crt__clear_event_pipe

    trap -- __crt__handle_exit EXIT
    trap -- __crt__handle_sigint INT

    if __crt__is_dry_run; then
        # shellcheck disable=SC2016
        echo '>>> DRY RUN (concurrent): The "$CONCURRENT_DRY_RUN" environment variable is set. <<<'
    fi

    __crt__hide_cursor
    __crt__start_all_tasks
    __crt__wait_for_all_tasks
    __crt__show_cursor

    exit ${__crt__final_status}
)<|MERGE_RESOLUTION|>--- conflicted
+++ resolved
@@ -180,12 +180,9 @@
 
     docker push localhost:5000/turing-api
 
-<<<<<<< HEAD
-=======
     make -C "$workdir" clean
 }
 
->>>>>>> d8e0b214
 function install_turing() {
     workdir=$(pwd)
     cd "$script_dir/../.."
