--- conflicted
+++ resolved
@@ -59,11 +59,7 @@
 	if client == nil {
 		client = http.DefaultClient
 	}
-<<<<<<< HEAD
-	fiberHandler := fiberapi.CreateFiberRequestHandler(fiberRouter, routerCfg.Timeout)
-=======
 	fiberHandler := fiberHttp.NewHandler(fiberRouter, fiberHttp.Options{Timeout: routerCfg.Timeout})
->>>>>>> e2216758
 
 	return &missionControl{
 		httpClient:        client,
