import React from "react";
import { Redirect, Router } from "@reach/router";
import {
  AuthProvider,
  Empty,
  ErrorBoundary,
  Login,
  MlpApiContextProvider,
  PrivateRoute,
  Toast,
} from "@gojek/mlp-ui";
import Home from "./Home";
import { CreateRouterView } from "./router/create/CreateRouterView";
import { ListRoutersView } from "./router/list/ListRoutersView";
import { RouterDetailsView } from "./router/details/RouterDetailsView";
import { RouterVersionDetailsView } from "./router/versions/details/RouterVersionDetailsView";
import { PrivateLayout } from "./PrivateLayout";
import { ListEnsemblersView } from "./ensembler/list/ListEnsemblersView";
import { ExperimentsRouter } from "./experiment/ExperimentsRouter";
import { EnsemblingJobsRouter } from "./jobs/EnsemblingJobsRouter";
import { useConfig } from "./config";

const App = () => {
  const { apiConfig, appConfig, authConfig } = useConfig();

  return (
    <ErrorBoundary>
      <MlpApiContextProvider
        mlpApiUrl={apiConfig.mlpApiUrl}
        timeout={apiConfig.apiTimeout}
        useMockData={apiConfig.useMockData}>
        <AuthProvider clientId={authConfig.oauthClientId}>
          <Router role="group">
            <Login path="/login" />

            <Redirect from="/" to={appConfig.homepage} noThrow />

            <Redirect
              from={`${appConfig.homepage}/projects/:projectId`}
              to={`${appConfig.homepage}/projects/:projectId/routers`}
              noThrow
            />

            {/* HOME */}
            <PrivateRoute
              path={appConfig.homepage}
              render={PrivateLayout(Home)}
            />

            {/* BATCH JOBS */}
            <PrivateRoute
              path={`${appConfig.homepage}/projects/:projectId/jobs/*`}
              render={PrivateLayout(EnsemblingJobsRouter)}
            />

            {/* ENSEMBLERS */}
            <PrivateRoute
              path={`${appConfig.homepage}/projects/:projectId/ensemblers`}
              render={PrivateLayout(ListEnsemblersView)}
            />

            {/* CREATE ROUTER */}
            <PrivateRoute
              path={`${appConfig.homepage}/projects/:projectId/routers/create`}
              render={PrivateLayout(CreateRouterView)}
            />

<<<<<<< HEAD
          {/* EXPERIMENTS */}
          <PrivateRoute
            path={`${appConfig.homepage}/projects/:projectId/experiments/*`}
            render={PrivateLayout(ExperimentsRouter)}
          />

          {/* ROUTER DETAILS */}
          <PrivateRoute
            path={`${appConfig.homepage}/projects/:projectId/routers/:routerId/*`}
            render={PrivateLayout(RouterDetailsView)}
          />
=======
            {/* LIST ROUTER */}
            <PrivateRoute
              path={`${appConfig.homepage}/projects/:projectId/routers`}
              render={PrivateLayout(ListRoutersView)}
            />
>>>>>>> 0ea4d498

            {/* ROUTER DETAILS */}
            <PrivateRoute
              path={`${appConfig.homepage}/projects/:projectId/routers/:routerId/*`}
              render={PrivateLayout(RouterDetailsView)}
            />

            {/* ROUTER VERSION DETAILS */}
            <PrivateRoute
              path={`${appConfig.homepage}/projects/:projectId/routers/:routerId/versions/:versionId/*`}
              render={PrivateLayout(RouterVersionDetailsView)}
            />

            {/* DEFAULT */}
            <Empty default />
          </Router>
          <Toast />
        </AuthProvider>
      </MlpApiContextProvider>
    </ErrorBoundary>
  );
};

export default App;<|MERGE_RESOLUTION|>--- conflicted
+++ resolved
@@ -59,31 +59,23 @@
               render={PrivateLayout(ListEnsemblersView)}
             />
 
+            {/* EXPERIMENTS */}
+            <PrivateRoute
+              path={`${appConfig.homepage}/projects/:projectId/experiments/*`}
+              render={PrivateLayout(ExperimentsRouter)}
+            />
+
             {/* CREATE ROUTER */}
             <PrivateRoute
               path={`${appConfig.homepage}/projects/:projectId/routers/create`}
               render={PrivateLayout(CreateRouterView)}
             />
 
-<<<<<<< HEAD
-          {/* EXPERIMENTS */}
-          <PrivateRoute
-            path={`${appConfig.homepage}/projects/:projectId/experiments/*`}
-            render={PrivateLayout(ExperimentsRouter)}
-          />
-
-          {/* ROUTER DETAILS */}
-          <PrivateRoute
-            path={`${appConfig.homepage}/projects/:projectId/routers/:routerId/*`}
-            render={PrivateLayout(RouterDetailsView)}
-          />
-=======
             {/* LIST ROUTER */}
             <PrivateRoute
               path={`${appConfig.homepage}/projects/:projectId/routers`}
               render={PrivateLayout(ListRoutersView)}
             />
->>>>>>> 0ea4d498
 
             {/* ROUTER DETAILS */}
             <PrivateRoute
