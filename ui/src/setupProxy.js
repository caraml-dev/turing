const proxy = require("http-proxy-middleware");

<<<<<<< HEAD
let expEnginePathRewrite = {};
expEnginePathRewrite[
  `^${process.env.REACT_APP_DEFAULT_EXPERIMENT_ENGINE_UNROUTABLE_PATH}`
] = "";

=======
>>>>>>> 992d465c
module.exports = function (app) {
  app.use(
    "/api/mlp",
    proxy({
      target: process.env.REACT_APP_MLP_API,
      pathRewrite: { "^/api/mlp": "" },
      changeOrigin: true,
    })
  );
  app.use(
    "/api/merlin",
    proxy({
      target: process.env.REACT_APP_MERLIN_API,
      pathRewrite: { "^/api/merlin": "" },
      changeOrigin: true,
    })
  );
  app.use(
    "/api/turing",
    proxy({
      target: process.env.REACT_APP_TURING_API,
      pathRewrite: { "^/api/turing": "" },
      changeOrigin: true,
<<<<<<< HEAD
    })
  );
  /* The experiment engine is expected to use "/api/exp" as the API path on local env,
     to bypass CORS */
  app.use(
    process.env.REACT_APP_DEFAULT_EXPERIMENT_ENGINE_UNROUTABLE_PATH,
    proxy({
      target: process.env.REACT_APP_DEFAULT_EXPERIMENT_ENGINE_API_HOST,
      pathRewrite: expEnginePathRewrite,
      changeOrigin: true,
=======
>>>>>>> 992d465c
    })
  );
};<|MERGE_RESOLUTION|>--- conflicted
+++ resolved
@@ -1,17 +1,14 @@
-const proxy = require("http-proxy-middleware");
+const { createProxyMiddleware } = require("http-proxy-middleware");
 
-<<<<<<< HEAD
 let expEnginePathRewrite = {};
 expEnginePathRewrite[
   `^${process.env.REACT_APP_DEFAULT_EXPERIMENT_ENGINE_UNROUTABLE_PATH}`
 ] = "";
 
-=======
->>>>>>> 992d465c
 module.exports = function (app) {
   app.use(
     "/api/mlp",
-    proxy({
+    createProxyMiddleware({
       target: process.env.REACT_APP_MLP_API,
       pathRewrite: { "^/api/mlp": "" },
       changeOrigin: true,
@@ -19,7 +16,7 @@
   );
   app.use(
     "/api/merlin",
-    proxy({
+    createProxyMiddleware({
       target: process.env.REACT_APP_MERLIN_API,
       pathRewrite: { "^/api/merlin": "" },
       changeOrigin: true,
@@ -27,23 +24,20 @@
   );
   app.use(
     "/api/turing",
-    proxy({
+    createProxyMiddleware({
       target: process.env.REACT_APP_TURING_API,
       pathRewrite: { "^/api/turing": "" },
       changeOrigin: true,
-<<<<<<< HEAD
     })
   );
   /* The experiment engine is expected to use "/api/exp" as the API path on local env,
      to bypass CORS */
   app.use(
     process.env.REACT_APP_DEFAULT_EXPERIMENT_ENGINE_UNROUTABLE_PATH,
-    proxy({
+    createProxyMiddleware({
       target: process.env.REACT_APP_DEFAULT_EXPERIMENT_ENGINE_API_HOST,
       pathRewrite: expEnginePathRewrite,
       changeOrigin: true,
-=======
->>>>>>> 992d465c
     })
   );
 };