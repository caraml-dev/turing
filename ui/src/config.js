<<<<<<< HEAD
=======
import React from "react";
>>>>>>> 0ea4d498
import objectAssignDeep from "object-assign-deep";

/*
 * In development environment, we set turingApiUrl, merlinApiUrl and mlpApiUrl
 * to unreachable paths so that the requests will be made to the given API
 * servers through proxying (setupProxy.js). This is required to bypass CORS
 * restrictions imposed by the browser. In production, the env vars REACT_APP_TURING_API,
 * REACT_APP_MERLIN_API and REACT_APP_MLP_API can either be absolute URLs, or relative
 * to the UI if the API is served from the same host. When the API's origin differs from
 * that of the UI, appropriate CORS policies are expected to be in place on the API server.
 */
const apiConfig = {
  apiTimeout: process.env.REACT_APP_API_TIMEOUT,
  useMockData: process.env.REACT_APP_USE_MOCK_DATA || false,
  turingApiUrl:
    process.env.NODE_ENV === "development"
      ? "/api/turing"
      : process.env.REACT_APP_TURING_API,
  merlinApiUrl:
    process.env.NODE_ENV === "development"
      ? "/api/merlin"
      : process.env.REACT_APP_MERLIN_API,
  mlpApiUrl:
    process.env.NODE_ENV === "development"
      ? "/api/mlp"
      : process.env.REACT_APP_MLP_API,
};

const authConfig = {
  oauthClientId: process.env.REACT_APP_OAUTH_CLIENT_ID,
};

const appConfig = {
  environment: process.env.REACT_APP_ENVIRONMENT,
  homepage: process.env.PUBLIC_URL,
  appIcon: "graphApp",
  docsUrl: JSON.parse(process.env.REACT_APP_USER_DOCS_URL),
  privateDockerRegistries: process.env.REACT_APP_PRIVATE_DOCKER_REGISTRIES
    ? process.env.REACT_APP_PRIVATE_DOCKER_REGISTRIES.split(",")
    : [],
  defaultDockerRegistry: process.env.REACT_APP_DEFAULT_DOCKER_REGISTRY,
  scaling: {
    // Max number of router/enricher/ensembler replica allowed to set during the deployment
    maxAllowedReplica: parseInt(process.env.REACT_APP_MAX_ALLOWED_REPLICA),
  },
  pagination: {
    defaultPageSize: 10,
  },
  tables: {
    defaultTextSize: "s",
    defaultIconSize: "s",
    dateFormat: "YYYY-MM-DDTHH:mm.SSZ",
  },
  podLogs: {
    // Interval (in ms) between API calls to Logs API
    pollInterval: 10000,
    // Max number of log entries to be fetched in a single API call
    batchSize: 500,
    // Default number of tail log entries to be fetched
    defaultTailLines: 1000,
  },
};

const sentryConfig = {
  dsn: process.env.REACT_APP_SENTRY_DSN,
  environment: appConfig.environment,
  tags: {
    app: "turing-ui",
  },
};

const resultLoggingConfig = {
  protoUrl: process.env.REACT_APP_RESULT_LOG_PROTO_URL,
};

const alertConfig = {
  environment:
    appConfig.environment === "dev" ? "development" : appConfig.environment,
};

const buildTimeConfig = {
  apiConfig,
  authConfig,
  appConfig,
  sentryConfig,
  resultLoggingConfig,
  alertConfig,
};

<<<<<<< HEAD
export const useConfig = () => {
  const runTimeConfig = window.config;

  return objectAssignDeep({}, buildTimeConfig, runTimeConfig);
};
=======
const ConfigContext = React.createContext({});

export const ConfigProvider = ({ children }) => {
  const runTimeConfig = window.config;
  const config = objectAssignDeep({}, buildTimeConfig, runTimeConfig);

  return (
    <ConfigContext.Provider value={config}>{children}</ConfigContext.Provider>
  );
};

export const useConfig = () => React.useContext(ConfigContext);
>>>>>>> 0ea4d498
<|MERGE_RESOLUTION|>--- conflicted
+++ resolved
@@ -1,7 +1,4 @@
-<<<<<<< HEAD
-=======
 import React from "react";
->>>>>>> 0ea4d498
 import objectAssignDeep from "object-assign-deep";
 
 /*
@@ -91,13 +88,6 @@
   alertConfig,
 };
 
-<<<<<<< HEAD
-export const useConfig = () => {
-  const runTimeConfig = window.config;
-
-  return objectAssignDeep({}, buildTimeConfig, runTimeConfig);
-};
-=======
 const ConfigContext = React.createContext({});
 
 export const ConfigProvider = ({ children }) => {
@@ -109,5 +99,4 @@
   );
 };
 
-export const useConfig = () => React.useContext(ConfigContext);
->>>>>>> 0ea4d498
+export const useConfig = () => React.useContext(ConfigContext);