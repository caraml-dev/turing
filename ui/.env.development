REACT_APP_HOMEPAGE=/turing

REACT_APP_TURING_API=*** set api server base url ***
REACT_APP_MERLIN_API=*** set api server base url ***
REACT_APP_MLP_API=*** set api server base url ***

<<<<<<< HEAD
REACT_APP_DEFAULT_EXPERIMENT_ENGINE_UNROUTABLE_PATH=*** set dummy url used by the experiment engine app in dev ***
REACT_APP_DEFAULT_EXPERIMENT_ENGINE_API_HOST=*** set api server base url ***

# Template string that supports the following variables: cluster, project, router, version
# Eg: http://mymonitoring.io/clusters/{{ cluster }}/projects/{{ project }}/routers/{{ router }}?&var-revision={{ version }}
REACT_APP_ROUTER_MONITORING_URL=*** set monitoring url ***

=======
>>>>>>> 992d465c
# Comma separated list of Docker registries to use, besides Docker Hub. Optional.
REACT_APP_PRIVATE_DOCKER_REGISTRIES=
# Registry to use as default, for display in the UI. If left unset, Docker Hub will be used.
REACT_APP_DEFAULT_DOCKER_REGISTRY=

# Link to the Turing App User Documentation
REACT_APP_USER_DOCS_URL=[{"href":"https://github.com/gojek/turing","label":"Turing User Guide"}]
# Link to the .proto file used by the Kafka Result Logger when using Protobuf serialization
REACT_APP_RESULT_LOG_PROTO_URL=

REACT_APP_OAUTH_CLIENT_ID=*** set clientId ***<|MERGE_RESOLUTION|>--- conflicted
+++ resolved
@@ -4,16 +4,6 @@
 REACT_APP_MERLIN_API=*** set api server base url ***
 REACT_APP_MLP_API=*** set api server base url ***
 
-<<<<<<< HEAD
-REACT_APP_DEFAULT_EXPERIMENT_ENGINE_UNROUTABLE_PATH=*** set dummy url used by the experiment engine app in dev ***
-REACT_APP_DEFAULT_EXPERIMENT_ENGINE_API_HOST=*** set api server base url ***
-
-# Template string that supports the following variables: cluster, project, router, version
-# Eg: http://mymonitoring.io/clusters/{{ cluster }}/projects/{{ project }}/routers/{{ router }}?&var-revision={{ version }}
-REACT_APP_ROUTER_MONITORING_URL=*** set monitoring url ***
-
-=======
->>>>>>> 992d465c
 # Comma separated list of Docker registries to use, besides Docker Hub. Optional.
 REACT_APP_PRIVATE_DOCKER_REGISTRIES=
 # Registry to use as default, for display in the UI. If left unset, Docker Hub will be used.
